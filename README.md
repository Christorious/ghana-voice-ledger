# Voice Ledger Ghana

A voice-powered financial transaction recording application designed specifically for Ghanaian small business owners and market vendors.

## Overview

Voice Ledger Ghana enables users to record financial transactions using natural voice commands in English, Twi, and other Ghanaian languages. The app uses advanced speech recognition and machine learning to automatically categorize transactions, identify speakers, and generate daily summaries.

## Features

### Core Functionality
- **Voice Transaction Recording**: Record sales, purchases, and expenses using natural speech
- **Multi-Language Support**: English, Twi, Ga, Ewe, and other Ghanaian languages
- **Offline Capability**: Full functionality without internet connection
- **Speaker Identification**: Automatic identification of different speakers/users
- **Smart Categorization**: AI-powered transaction categorization
- **Daily Summaries**: Automated daily business summaries with insights

### Advanced Features
- **Real-time Processing**: Instant transaction processing and feedback
- **Data Privacy**: End-to-end encryption and local data storage
- **Battery Optimization**: Efficient power management for all-day use
- **Accessibility**: Full accessibility support for users with disabilities
- **Export Capabilities**: Export data in multiple formats (CSV, PDF, Excel)

## Technical Architecture

### Technology Stack
- **Platform**: Android (Kotlin)
- **UI Framework**: Jetpack Compose with Material 3
- **Architecture**: Clean Architecture with MVVM
- **Database**: Room with SQLite
- **Dependency Injection**: Hilt
- **Speech Recognition**: Google Cloud Speech API + Offline TensorFlow Lite
- **Machine Learning**: TensorFlow Lite for on-device processing
- **Audio Processing**: WebRTC VAD, custom audio utilities
- **Security**: AES encryption, biometric authentication

### Key Components
- **Voice Agent Service**: Continuous voice monitoring and processing
- **Speech Recognition Manager**: Multi-provider speech recognition
- **Transaction Processor**: ML-powered transaction parsing and categorization
- **Speaker Identification**: TensorFlow Lite-based speaker recognition
- **Offline Queue Manager**: Handles offline transaction synchronization
- **Security Manager**: Encryption and privacy protection

## Project Structure

```
app/
├── src/main/java/com/voiceledger/ghana/
│   ├── data/                    # Data layer (repositories, DAOs, entities)
│   ├── domain/                  # Domain layer (use cases, models, repositories)
│   ├── presentation/            # UI layer (screens, view models, compose)
│   ├── ml/                      # Machine learning components
│   ├── service/                 # Background services
│   ├── security/                # Security and encryption
│   ├── offline/                 # Offline functionality
│   ├── performance/             # Performance optimization
│   ├── analytics/               # Analytics and monitoring
│   └── di/                      # Dependency injection modules
├── src/test/                    # Unit tests
├── src/androidTest/             # Integration tests
└── src/main/res/               # Resources (layouts, strings, etc.)
```

## Getting Started

### Prerequisites
- Android Studio Hedgehog (2023.1.1) or later
- Android SDK 34
- Kotlin 1.9.0+
- Java 17+

### Setup Instructions

1. **Clone the repository**
   ```bash
   git clone https://github.com/voiceledger/ghana-voice-ledger.git
   cd ghana-voice-ledger
   ```

2. **Configure local properties**
   ```bash
   cp local.properties.example local.properties
   # Edit local.properties with your SDK path and API keys
   ```

3. **Set up API keys**
   - Google Cloud Speech API key
   - Firebase configuration
   - Analytics keys (see local.properties.example)

4. **Build the project**
   ```bash
   ./gradlew build
   ```

5. **Run tests**
   ```bash
   ./gradlew test
   ./gradlew connectedAndroidTest
   ```

<<<<<<< HEAD
6. **Generate coverage reports**
   ```bash
   ./gradlew jacocoTestReport
   ```

   The HTML report is available at `app/build/reports/jacoco/jacocoTestReport/html/index.html`. To enforce the 70% minimum coverage threshold locally, run:

   ```bash
   ./gradlew jacocoTestCoverageVerification
   ```

   See [docs/COVERAGE.md](docs/COVERAGE.md) for detailed coverage guidance.
=======
> 📘 For a complete onboarding checklist, secrets configuration, recommended build commands, and feature toggle reference, see the top-level [Developer Guide](DEVELOPER_GUIDE.md).
>>>>>>> 9360e448

### Configuration

#### Required API Keys
- **Google Cloud Speech API**: For cloud-based speech recognition
- **Firebase**: For analytics and crash reporting
- **TensorFlow Lite**: For offline ML models

#### Optional Configuration
- **Performance Monitoring**: Enable detailed performance tracking
- **Advanced Analytics**: Enhanced user behavior analytics
- **Beta Features**: Access to experimental features

## Development

### Dependency Management
- Dependencies and plugin versions are centralized in `gradle/libs.versions.toml` via the Gradle Version Catalog.
- Use the provided `libs` aliases in build scripts instead of hardcoding version numbers.

### Code Style
- Follow Kotlin coding conventions
- Use ktlint for code formatting
- Maintain 70% test coverage minimum (enforced by JaCoCo)

### Architecture Guidelines
- Follow Clean Architecture principles
- Use MVVM pattern for UI components
- Implement Repository pattern for data access
- Use Dependency Injection with Hilt

### Testing Strategy
- Unit tests for business logic
- Integration tests for data layer
- UI tests for critical user flows
- Performance tests for audio processing

## Security & Privacy

### Data Protection
- All sensitive data encrypted at rest
- Voice recordings processed locally when possible
- No personal data transmitted without explicit consent
- Biometric authentication for app access

### Privacy Features
- Local-first data storage
- Optional cloud backup with encryption
- Granular privacy controls
- Data retention policies

## Performance Optimization

### Battery Efficiency
- Intelligent voice activation detection
- Background processing optimization
- Adaptive quality based on battery level
- Power-aware ML model selection

### Memory Management
- Efficient audio buffer management
- ML model caching strategies
- Database query optimization
- Memory leak prevention

## Accessibility

### Supported Features
- Screen reader compatibility
- Voice navigation
- High contrast themes
- Large text support
- Motor accessibility features

## Localization

### Supported Languages
- English (primary)
- Twi (Akan)
- Ga
- Ewe
- Hausa
- Dagbani

### Cultural Adaptations
- Local currency formatting (Ghana Cedis)
- Cultural business practices
- Local product vocabulary
- Regional dialects support

## Contributing

### Development Process
1. Fork the repository
2. Create a feature branch
3. Implement changes with tests
4. Submit pull request
5. Code review and merge

### Guidelines
- Follow the existing code style
- Add tests for new features
- Update documentation
- Ensure accessibility compliance

## Deployment

### Build Variants
- **Debug**: Development builds with logging
- **Release**: Production builds with optimization
- **Beta**: Testing builds with additional logging

### Release Process
1. Update version numbers
2. Run full test suite
3. Generate signed APK
4. Deploy to Play Store
5. Monitor crash reports

## Support

### Documentation
- [API Documentation](docs/API.md)
- [User Guide](docs/USER_GUIDE.md)
- [Developer Guide](docs/DEVELOPER_GUIDE.md)
- [Code Coverage Guide](docs/COVERAGE.md)
- [Troubleshooting](docs/TROUBLESHOOTING.md)

### Community
- [GitHub Issues](https://github.com/voiceledger/ghana-voice-ledger/issues)
- [Discussions](https://github.com/voiceledger/ghana-voice-ledger/discussions)
- [Discord Community](https://discord.gg/voiceledger)

## License

This project is licensed under the MIT License - see the [LICENSE](LICENSE) file for details.

## Acknowledgments

- Google Cloud Speech API team
- TensorFlow Lite community
- Android Jetpack Compose team
- Ghanaian language consultants
- Beta testing community

## Roadmap

### Version 1.0 (Current)
- ✅ Core voice recording functionality
- ✅ Basic transaction categorization
- ✅ Offline support
- ✅ Multi-language support

### Version 1.1 (Planned)
- 🔄 Advanced analytics dashboard
- 🔄 Cloud synchronization
- 🔄 Team collaboration features
- 🔄 Advanced reporting

### Version 2.0 (Future)
- 📋 Integration with banking APIs
- 📋 Advanced ML models
- 📋 Web dashboard
- 📋 API for third-party integrations

---

**Voice Ledger Ghana** - Empowering Ghanaian businesses through voice technology.<|MERGE_RESOLUTION|>--- conflicted
+++ resolved
@@ -102,7 +102,6 @@
    ./gradlew connectedAndroidTest
    ```
 
-<<<<<<< HEAD
 6. **Generate coverage reports**
    ```bash
    ./gradlew jacocoTestReport
@@ -115,9 +114,7 @@
    ```
 
    See [docs/COVERAGE.md](docs/COVERAGE.md) for detailed coverage guidance.
-=======
 > 📘 For a complete onboarding checklist, secrets configuration, recommended build commands, and feature toggle reference, see the top-level [Developer Guide](DEVELOPER_GUIDE.md).
->>>>>>> 9360e448
 
 ### Configuration
 
