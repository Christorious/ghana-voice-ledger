import java.math.BigDecimal
import java.util.Properties
import org.gradle.testing.jacoco.tasks.JacocoCoverageVerification
import org.gradle.testing.jacoco.tasks.JacocoReport

plugins {
    id("com.android.application")
    id("org.jetbrains.kotlin.android")
    id("kotlin-kapt")
    id("dagger.hilt.android.plugin")
    id("kotlin-parcelize")
    id("jacoco")
import java.io.FileInputStream

plugins {
    alias(libs.plugins.android.application)
    alias(libs.plugins.kotlin.android)
    alias(libs.plugins.kotlin.kapt)
    alias(libs.plugins.hilt.android)
    alias(libs.plugins.kotlin.parcelize)
    // Temporarily disabled for testing build without Firebase
    // id("com.google.gms.google-services")
    // id("com.google.firebase.crashlytics")
    // id("com.google.firebase.firebase-perf")
    // id("com.google.firebase.appdistribution")
}

android {
    namespace = "com.voiceledger.ghana"
    compileSdk = 34

    // Load signing configuration
    val keystorePropertiesFile = rootProject.file("keystore.properties")
    val keystoreProperties = Properties()
    if (keystorePropertiesFile.exists()) {
        keystoreProperties.load(FileInputStream(keystorePropertiesFile))
    }

    signingConfigs {
        create("release") {
            if (keystoreProperties.containsKey("RELEASE_KEYSTORE_FILE")) {
                storeFile = file(keystoreProperties["RELEASE_KEYSTORE_FILE"] as String)
                storePassword = keystoreProperties["RELEASE_KEYSTORE_PASSWORD"] as String
                keyAlias = keystoreProperties["RELEASE_KEY_ALIAS"] as String
                keyPassword = keystoreProperties["RELEASE_KEY_PASSWORD"] as String
                
                // Enable v2 and v3 signing for better security and compatibility
                enableV1Signing = true
                enableV2Signing = true
                enableV3Signing = true
                enableV4Signing = true
            }
        }
    }

    defaultConfig {
        applicationId = "com.voiceledger.ghana"
        minSdk = 24
        targetSdk = 34
        versionCode = 1
        versionName = "1.0.0"

        testInstrumentationRunner = "com.voiceledger.ghana.HiltTestRunner"
        vectorDrawables {
            useSupportLibrary = true
        }

        // Room schema export
        kapt {
            arguments {
                arg("room.schemaLocation", "$projectDir/schemas")
            }
        }

        // Build config fields from local.properties or environment variables
        val properties = Properties()
        val localPropertiesFile = rootProject.file("local.properties")
        if (localPropertiesFile.exists()) {
            properties.load(localPropertiesFile.inputStream())
        }

        buildConfigField("String", "GOOGLE_CLOUD_API_KEY", "\"${properties.getProperty("GOOGLE_CLOUD_API_KEY") ?: System.getenv("GOOGLE_CLOUD_API_KEY") ?: ""}\"")
        buildConfigField("String", "FIREBASE_PROJECT_ID", "\"${properties.getProperty("FIREBASE_PROJECT_ID") ?: System.getenv("FIREBASE_PROJECT_ID") ?: "ghana-voice-ledger"}\"")
        // Database encryption keys are generated at runtime via the Android Keystore
        buildConfigField("String", "APP_CENTER_SECRET", "\"${properties.getProperty("APP_CENTER_SECRET") ?: System.getenv("APP_CENTER_SECRET") ?: ""}\"")
        buildConfigField("boolean", "OFFLINE_MODE_ENABLED", "${properties.getProperty("OFFLINE_MODE_ENABLED") ?: System.getenv("OFFLINE_MODE_ENABLED") ?: "true"}")
        buildConfigField("boolean", "SPEAKER_IDENTIFICATION_ENABLED", "${properties.getProperty("SPEAKER_IDENTIFICATION_ENABLED") ?: System.getenv("SPEAKER_IDENTIFICATION_ENABLED") ?: "false"}")
        buildConfigField("boolean", "MULTI_LANGUAGE_ENABLED", "${properties.getProperty("MULTI_LANGUAGE_ENABLED") ?: System.getenv("MULTI_LANGUAGE_ENABLED") ?: "true"}")
        buildConfigField("boolean", "ENABLE_PERFORMANCE_MONITORING", "false")
        buildConfigField("boolean", "DEBUG_MODE", "true")
        buildConfigField("boolean", "LOGGING_ENABLED", "true")
        buildConfigField("boolean", "BETA_FEATURES_ENABLED", "false")
        
        // Feature toggles for external services
        buildConfigField("boolean", "FIREBASE_ENABLED", "${properties.getProperty("FIREBASE_ENABLED") ?: System.getenv("FIREBASE_ENABLED") ?: "false"}")
        buildConfigField("boolean", "GOOGLE_CLOUD_SPEECH_ENABLED", "${properties.getProperty("GOOGLE_CLOUD_SPEECH_ENABLED") ?: System.getenv("GOOGLE_CLOUD_SPEECH_ENABLED") ?: "false"}")
        buildConfigField("boolean", "WEBRTC_ENABLED", "${properties.getProperty("WEBRTC_ENABLED") ?: System.getenv("WEBRTC_ENABLED") ?: "false"}")
    }

    flavorDimensions += "environment"
    productFlavors {
        create("dev") {
            dimension = "environment"
            applicationIdSuffix = ".dev"
            versionNameSuffix = "-dev"
            
            buildConfigField("String", "API_BASE_URL", "\"https://api-dev.voiceledger.com/\"")
            buildConfigField("boolean", "OFFLINE_MODE_ENABLED", "false")
            buildConfigField("boolean", "SPEAKER_IDENTIFICATION_ENABLED", "true")
            buildConfigField("boolean", "MULTI_LANGUAGE_ENABLED", "true")
            buildConfigField("boolean", "BETA_FEATURES_ENABLED", "true")
            
            // Enable all features in dev
            buildConfigField("boolean", "FIREBASE_ENABLED", "true")
            buildConfigField("boolean", "GOOGLE_CLOUD_SPEECH_ENABLED", "true")
            buildConfigField("boolean", "WEBRTC_ENABLED", "true")
        }
        
        create("staging") {
            dimension = "environment"
            applicationIdSuffix = ".staging"
            versionNameSuffix = "-staging"
            
            buildConfigField("String", "API_BASE_URL", "\"https://api-staging.voiceledger.com/\"")
            buildConfigField("boolean", "OFFLINE_MODE_ENABLED", "true")
            buildConfigField("boolean", "SPEAKER_IDENTIFICATION_ENABLED", "true")
            buildConfigField("boolean", "MULTI_LANGUAGE_ENABLED", "true")
            buildConfigField("boolean", "BETA_FEATURES_ENABLED", "false")
            
            // Enable selective features in staging
            buildConfigField("boolean", "FIREBASE_ENABLED", "true")
            buildConfigField("boolean", "GOOGLE_CLOUD_SPEECH_ENABLED", "false")
            buildConfigField("boolean", "WEBRTC_ENABLED", "false")
        }
        
        create("prod") {
            dimension = "environment"
            
            buildConfigField("String", "API_BASE_URL", "\"https://api.voiceledger.com/\"")
            buildConfigField("boolean", "OFFLINE_MODE_ENABLED", "true")
            buildConfigField("boolean", "SPEAKER_IDENTIFICATION_ENABLED", "false")
            buildConfigField("boolean", "MULTI_LANGUAGE_ENABLED", "true")
            buildConfigField("boolean", "BETA_FEATURES_ENABLED", "false")
            
            // Minimal features in production
            buildConfigField("boolean", "FIREBASE_ENABLED", "false")
            buildConfigField("boolean", "GOOGLE_CLOUD_SPEECH_ENABLED", "false")
            buildConfigField("boolean", "WEBRTC_ENABLED", "false")
        }
    }

    buildTypes {
        debug {
            isDebuggable = true
            isMinifyEnabled = false
            applicationIdSuffix = ".debug"
            versionNameSuffix = "-debug"
            
            buildConfigField("boolean", "DEBUG_MODE", "true")
            buildConfigField("boolean", "LOGGING_ENABLED", "true")
            
            enableUnitTestCoverage = true
            enableAndroidTestCoverage = true
        }
        
        release {
            isMinifyEnabled = true
            isShrinkResources = true
            isDebuggable = false
            isJniDebuggable = false
            isRenderscriptDebuggable = false
            
            // Apply signing configuration if available
            signingConfig = signingConfigs.findByName("release")
            
            proguardFiles(
                getDefaultProguardFile("proguard-android-optimize.txt"),
                "proguard-rules.pro"
            )
            
            buildConfigField("boolean", "DEBUG_MODE", "false")
            buildConfigField("boolean", "LOGGING_ENABLED", "false")
            buildConfigField("boolean", "ENABLE_PERFORMANCE_MONITORING", "false")
            
            // Add version information for release builds
            buildConfigField("String", "BUILD_TYPE", "\"release\"")
            buildConfigField("long", "BUILD_TIME", "${System.currentTimeMillis()}L")
        }
        
        create("beta") {
            initWith(getByName("release"))
            isDebuggable = true
            applicationIdSuffix = ".beta"
            versionNameSuffix = "-beta"
            
            buildConfigField("boolean", "BETA_FEATURES_ENABLED", "true")
        }
    }

    compileOptions {
        sourceCompatibility = JavaVersion.VERSION_17
        targetCompatibility = JavaVersion.VERSION_17
    }

    kotlinOptions {
        jvmTarget = "17"
        freeCompilerArgs += listOf(
            "-opt-in=kotlin.RequiresOptIn",
            "-opt-in=androidx.compose.material3.ExperimentalMaterial3Api",
            "-opt-in=androidx.compose.foundation.ExperimentalFoundationApi",
            "-opt-in=kotlinx.coroutines.ExperimentalCoroutinesApi"
        )
    }

    buildFeatures {
        compose = true
        buildConfig = true
    }

    composeOptions {
        kotlinCompilerExtensionVersion = libs.versions.composeCompiler.get()
    }

    packaging {
        resources {
            excludes += "/META-INF/{AL2.0,LGPL2.1}"
            excludes += "/META-INF/DEPENDENCIES"
            excludes += "/META-INF/LICENSE"
            excludes += "/META-INF/LICENSE.txt"
            excludes += "/META-INF/NOTICE"
            excludes += "/META-INF/NOTICE.txt"
        }
    }

    testOptions {
        unitTests {
            isIncludeAndroidResources = true
        }
    }
    
    // Create alias tasks to avoid ambiguity in automated checks
    task("checkDebugAarMetadata") {
        dependsOn("checkDevDebugAarMetadata", "checkStagingDebugAarMetadata", "checkProdDebugAarMetadata")
        description = "Alias for checking debug AAR metadata for all variants"
    }
    
    task("checkReleaseAarMetadata") {
        dependsOn("checkDevReleaseAarMetadata", "checkStagingReleaseAarMetadata", "checkProdReleaseAarMetadata")
        description = "Alias for checking release AAR metadata for all variants"
    }
}

jacoco {
    toolVersion = "0.8.11"
}

val coverageExclusions = listOf(
    "**/R.class",
    "**/R$*.class",
    "**/BuildConfig.*",
    "**/Manifest*.*",
    "**/*Test*.*",
    "**/*_Factory.*",
    "**/*_MembersInjector.*",
    "**/*_GeneratedInjector.*",
    "**/*Dagger*.*",
    "**/*Hilt*.*",
    "**/hilt_aggregated_deps/**",
    "**/dagger/hilt/internal/**"
)

val coverageSourceDirs = files("src/main/java", "src/main/kotlin")

val coverageClassDirs = files(
    fileTree("${buildDir}/tmp/kotlin-classes/debug") {
        exclude(coverageExclusions)
    },
    fileTree("${buildDir}/intermediates/javac/debug/classes") {
        exclude(coverageExclusions)
    }
)

val coverageExecutionData = fileTree(buildDir) {
    include("**/*.exec", "**/*.ec")
}

tasks.register<JacocoReport>("jacocoTestReport") {
    group = "verification"
    description = "Generates JaCoCo coverage reports for the debug build."

    dependsOn("testDebugUnitTest")
    classDirectories.setFrom(coverageClassDirs)
    sourceDirectories.setFrom(coverageSourceDirs)
    executionData.setFrom(coverageExecutionData)

    reports {
        xml.required.set(true)
        html.required.set(true)
        csv.required.set(false)
    }
}

tasks.register<JacocoCoverageVerification>("jacocoTestCoverageVerification") {
    group = "verification"
    description = "Verifies that code coverage meets the minimum threshold of 70%."

    dependsOn("jacocoTestReport")
    classDirectories.setFrom(coverageClassDirs)
    sourceDirectories.setFrom(coverageSourceDirs)
    executionData.setFrom(coverageExecutionData)

    violationRules {
        rule {
            limit {
                minimum = BigDecimal("0.70")
            }
        }
    }
}

tasks.named("check") {
    dependsOn("jacocoTestCoverageVerification")
}

dependencies {
    // Core Android
    implementation(libs.androidx.core.ktx)
    implementation(libs.androidx.lifecycle.runtime.ktx)
    implementation(libs.androidx.activity.compose)
    implementation(libs.androidx.fragment.ktx)

    // Compose BOM
<<<<<<< HEAD
    implementation(platform("androidx.compose:compose-bom:2024.02.00"))
    implementation("androidx.compose.ui:ui")
    implementation("androidx.compose.ui:ui-graphics")
    implementation("androidx.compose.ui:ui-tooling-preview")
    implementation("androidx.compose.material3:material3")
    implementation("com.google.android.material:material:1.11.0")
    implementation("androidx.compose.material:material-icons-extended")
    implementation("androidx.compose.animation:animation")
    implementation("androidx.compose.foundation:foundation")
=======
    implementation(platform(libs.androidx.compose.bom))
    implementation(libs.androidx.compose.ui)
    implementation(libs.androidx.compose.ui.graphics)
    implementation(libs.androidx.compose.ui.tooling.preview)
    implementation(libs.androidx.compose.material3)
    implementation(libs.androidx.compose.material.icons.extended)
    implementation(libs.androidx.compose.animation)
    implementation(libs.androidx.compose.foundation)
>>>>>>> 2e1f4841

    // Navigation
    implementation(libs.androidx.navigation.compose)
    implementation(libs.androidx.hilt.navigation.compose)

    // Lifecycle
    implementation(libs.androidx.lifecycle.viewmodel.compose)
    implementation(libs.androidx.lifecycle.runtime.compose)
    implementation(libs.androidx.lifecycle.viewmodel.ktx)

    // Hilt Dependency Injection
    implementation(libs.hilt.android)
    kapt(libs.hilt.compiler)
    implementation(libs.androidx.hilt.work)
    kapt(libs.androidx.hilt.compiler)

    // Room Database
    implementation(libs.androidx.room.runtime)
    implementation(libs.androidx.room.ktx)
    kapt(libs.androidx.room.compiler)
    implementation(libs.androidx.room.paging)

    // WorkManager
    implementation(libs.androidx.work.runtime.ktx)

    // DataStore
    implementation(libs.androidx.datastore.preferences)

    // Paging
    implementation(libs.androidx.paging.runtime.ktx)
    implementation(libs.androidx.paging.compose)

    // Networking
    implementation(libs.retrofit)
    implementation(libs.retrofit.converter.gson)
    implementation(libs.okhttp)
    implementation(libs.okhttp.logging.interceptor)

    // JSON
    implementation(libs.gson)

    // Coroutines
    implementation(libs.kotlinx.coroutines.android)
    implementation(libs.kotlinx.coroutines.play.services)

    // Firebase - Feature toggled via build flags
    if (project.hasProperty("FIREBASE_ENABLED") && project.property("FIREBASE_ENABLED") == "true") {
        implementation(platform("com.google.firebase:firebase-bom:32.7.1"))
        implementation("com.google.firebase:firebase-analytics-ktx")
        implementation("com.google.firebase:firebase-crashlytics-ktx")
        implementation("com.google.firebase:firebase-perf-ktx")
        implementation("com.google.firebase:firebase-messaging-ktx")
        implementation("com.google.firebase:firebase-config-ktx")
    }

    // App Center SDK
    implementation(libs.appcenter.analytics)
    implementation(libs.appcenter.crashes)

    // Google Cloud Speech - Feature toggled via build flags
    if (project.hasProperty("GOOGLE_CLOUD_SPEECH_ENABLED") && project.property("GOOGLE_CLOUD_SPEECH_ENABLED") == "true") {
        implementation("com.google.cloud:google-cloud-speech:4.21.0")
        implementation("com.google.auth:google-auth-library-oauth2-http:1.19.0")
    }

    // TensorFlow Lite
    implementation(libs.tensorflow.lite)
    implementation(libs.tensorflow.lite.support)
    implementation(libs.tensorflow.lite.metadata)
    implementation(libs.tensorflow.lite.gpu)

    // Audio Processing
    implementation(libs.jtransforms)
    
    // WebRTC VAD (Voice Activity Detection) - Feature toggled via build flags
    if (project.hasProperty("WEBRTC_ENABLED") && project.property("WEBRTC_ENABLED") == "true") {
        implementation("org.webrtc:google-webrtc:1.0.32006")
    }

    // Security & Encryption
    implementation("androidx.security:security-crypto:1.1.0-alpha06")
    implementation("androidx.biometric:biometric:1.1.0")
    implementation("net.zetetic:android-database-sqlcipher:4.5.4")
    implementation(libs.androidx.security.crypto)
    implementation(libs.androidx.biometric)

    // Permissions
    implementation(libs.accompanist.permissions)

    // Image Loading
    implementation(libs.coil.compose)

    // Logging
    implementation(libs.timber)

    // Date/Time
    implementation(libs.kotlinx.datetime)

    // Charts (for analytics)
    implementation(libs.mpandroidchart)

    // Splash Screen
    implementation(libs.androidx.core.splashscreen)

    // Testing
    testImplementation(libs.junit)
    testImplementation(libs.mockito.core)
    testImplementation(libs.mockito.kotlin)
    testImplementation(libs.kotlinx.coroutines.test)
    testImplementation(libs.arch.core.testing)
    testImplementation(libs.androidx.room.testing)
    testImplementation(libs.truth)
    testImplementation(libs.mockk)
    testImplementation(libs.androidx.test.core)
    testImplementation(libs.androidx.test.ext.junit)
    testImplementation(libs.robolectric)

    // Android Testing
    androidTestImplementation(libs.androidx.test.ext.junit)
    androidTestImplementation(libs.androidx.test.espresso.core)
    androidTestImplementation(platform(libs.androidx.compose.bom))
    androidTestImplementation(libs.androidx.compose.ui.test.junit4)
    androidTestImplementation(libs.androidx.navigation.testing)
    androidTestImplementation(libs.androidx.work.testing)
    androidTestImplementation(libs.androidx.room.testing)
    androidTestImplementation(libs.hilt.android.testing)
    kaptAndroidTest(libs.hilt.compiler)
    androidTestImplementation(libs.androidx.test.runner)
    androidTestImplementation(libs.androidx.test.rules)
    androidTestImplementation(libs.androidx.test.uiautomator)

    // Debug Tools
    debugImplementation(libs.androidx.compose.ui.tooling)
    debugImplementation(libs.androidx.compose.ui.test.manifest)
    debugImplementation(libs.leakcanary)
}<|MERGE_RESOLUTION|>--- conflicted
+++ resolved
@@ -330,7 +330,6 @@
     implementation(libs.androidx.fragment.ktx)
 
     // Compose BOM
-<<<<<<< HEAD
     implementation(platform("androidx.compose:compose-bom:2024.02.00"))
     implementation("androidx.compose.ui:ui")
     implementation("androidx.compose.ui:ui-graphics")
@@ -340,7 +339,6 @@
     implementation("androidx.compose.material:material-icons-extended")
     implementation("androidx.compose.animation:animation")
     implementation("androidx.compose.foundation:foundation")
-=======
     implementation(platform(libs.androidx.compose.bom))
     implementation(libs.androidx.compose.ui)
     implementation(libs.androidx.compose.ui.graphics)
@@ -349,7 +347,6 @@
     implementation(libs.androidx.compose.material.icons.extended)
     implementation(libs.androidx.compose.animation)
     implementation(libs.androidx.compose.foundation)
->>>>>>> 2e1f4841
 
     // Navigation
     implementation(libs.androidx.navigation.compose)
