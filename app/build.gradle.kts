import java.math.BigDecimal
import java.util.Properties
import org.gradle.testing.jacoco.tasks.JacocoCoverageVerification
import org.gradle.testing.jacoco.tasks.JacocoReport

plugins {
    id("com.android.application")
    id("org.jetbrains.kotlin.android")
    id("kotlin-kapt")
    id("dagger.hilt.android.plugin")
    id("kotlin-parcelize")
<<<<<<< HEAD
=======
    id("jacoco")
import java.io.FileInputStream

plugins {
    alias(libs.plugins.android.application)
    alias(libs.plugins.kotlin.android)
    alias(libs.plugins.kotlin.kapt)
    alias(libs.plugins.hilt.android)
    alias(libs.plugins.kotlin.parcelize)
    // Temporarily disabled for testing build without Firebase
    // id("com.google.gms.google-services")
    // id("com.google.firebase.crashlytics")
    // id("com.google.firebase.firebase-perf")
    // id("com.google.firebase.appdistribution")
>>>>>>> ac5c2e04
}

// Apply Firebase plugins conditionally based on feature toggle
val firebaseEnabled = project.findProperty("feature.firebase.enabled")?.toString()?.toBoolean() ?: false
if (firebaseEnabled) {
    apply(plugin = "com.google.gms.google-services")
    apply(plugin = "com.google.firebase.crashlytics")
    apply(plugin = "com.google.firebase.firebase-perf")
    apply(plugin = "com.google.firebase.appdistribution")
}

val googleCloudSpeechEnabled = project.findProperty("feature.googleCloudSpeech.enabled")?.toString()?.toBoolean() ?: false
val webRtcEnabled = project.findProperty("feature.webrtc.enabled")?.toString()?.toBoolean() ?: false

android {
    namespace = "com.voiceledger.ghana"
    compileSdk = 34

    // Load signing configuration
    val keystorePropertiesFile = rootProject.file("keystore.properties")
    val keystoreProperties = Properties()
    if (keystorePropertiesFile.exists()) {
        keystoreProperties.load(FileInputStream(keystorePropertiesFile))
    }

    signingConfigs {
        create("release") {
            if (keystoreProperties.containsKey("RELEASE_KEYSTORE_FILE")) {
                storeFile = file(keystoreProperties["RELEASE_KEYSTORE_FILE"] as String)
                storePassword = keystoreProperties["RELEASE_KEYSTORE_PASSWORD"] as String
                keyAlias = keystoreProperties["RELEASE_KEY_ALIAS"] as String
                keyPassword = keystoreProperties["RELEASE_KEY_PASSWORD"] as String
                
                // Enable v2 and v3 signing for better security and compatibility
                enableV1Signing = true
                enableV2Signing = true
                enableV3Signing = true
                enableV4Signing = true
            }
        }
    }

    defaultConfig {
        applicationId = "com.voiceledger.ghana"
        minSdk = 24
        targetSdk = 34
        versionCode = 1
        versionName = "1.0.0"

        testInstrumentationRunner = "com.voiceledger.ghana.HiltTestRunner"
        vectorDrawables {
            useSupportLibrary = true
        }

        // Room schema export
        kapt {
            arguments {
                arg("room.schemaLocation", "$projectDir/schemas")
            }
        }

        // Build config fields from local.properties or environment variables
        val properties = Properties()
        val localPropertiesFile = rootProject.file("local.properties")
        if (localPropertiesFile.exists()) {
            properties.load(localPropertiesFile.inputStream())
        }

        buildConfigField("String", "GOOGLE_CLOUD_API_KEY", "\"${properties.getProperty("GOOGLE_CLOUD_API_KEY") ?: System.getenv("GOOGLE_CLOUD_API_KEY") ?: ""}\"")
        buildConfigField("String", "FIREBASE_PROJECT_ID", "\"${properties.getProperty("FIREBASE_PROJECT_ID") ?: System.getenv("FIREBASE_PROJECT_ID") ?: "ghana-voice-ledger"}\"")
        // Database encryption keys are generated at runtime via the Android Keystore
        buildConfigField("String", "APP_CENTER_SECRET", "\"${properties.getProperty("APP_CENTER_SECRET") ?: System.getenv("APP_CENTER_SECRET") ?: ""}\"")
        buildConfigField("boolean", "OFFLINE_MODE_ENABLED", "${properties.getProperty("OFFLINE_MODE_ENABLED") ?: System.getenv("OFFLINE_MODE_ENABLED") ?: "true"}")
        buildConfigField("boolean", "SPEAKER_IDENTIFICATION_ENABLED", "${properties.getProperty("SPEAKER_IDENTIFICATION_ENABLED") ?: System.getenv("SPEAKER_IDENTIFICATION_ENABLED") ?: "false"}")
        buildConfigField("boolean", "MULTI_LANGUAGE_ENABLED", "${properties.getProperty("MULTI_LANGUAGE_ENABLED") ?: System.getenv("MULTI_LANGUAGE_ENABLED") ?: "true"}")
        buildConfigField("boolean", "ENABLE_PERFORMANCE_MONITORING", "false")
        buildConfigField("boolean", "DEBUG_MODE", "true")
        buildConfigField("boolean", "LOGGING_ENABLED", "true")
        buildConfigField("boolean", "BETA_FEATURES_ENABLED", "false")
<<<<<<< HEAD
        buildConfigField("boolean", "FEATURE_FIREBASE_ENABLED", "$firebaseEnabled")
        buildConfigField("boolean", "FEATURE_GOOGLE_CLOUD_SPEECH_ENABLED", "$googleCloudSpeechEnabled")
        buildConfigField("boolean", "FEATURE_WEBRTC_ENABLED", "$webRtcEnabled")
=======
        
        // Feature toggles for external services
        buildConfigField("boolean", "FIREBASE_ENABLED", "${properties.getProperty("FIREBASE_ENABLED") ?: System.getenv("FIREBASE_ENABLED") ?: "false"}")
        buildConfigField("boolean", "GOOGLE_CLOUD_SPEECH_ENABLED", "${properties.getProperty("GOOGLE_CLOUD_SPEECH_ENABLED") ?: System.getenv("GOOGLE_CLOUD_SPEECH_ENABLED") ?: "false"}")
        buildConfigField("boolean", "WEBRTC_ENABLED", "${properties.getProperty("WEBRTC_ENABLED") ?: System.getenv("WEBRTC_ENABLED") ?: "false"}")
    }

    flavorDimensions += "environment"
    productFlavors {
        create("dev") {
            dimension = "environment"
            applicationIdSuffix = ".dev"
            versionNameSuffix = "-dev"
            
            buildConfigField("String", "API_BASE_URL", "\"https://api-dev.voiceledger.com/\"")
            buildConfigField("boolean", "OFFLINE_MODE_ENABLED", "false")
            buildConfigField("boolean", "SPEAKER_IDENTIFICATION_ENABLED", "true")
            buildConfigField("boolean", "MULTI_LANGUAGE_ENABLED", "true")
            buildConfigField("boolean", "BETA_FEATURES_ENABLED", "true")
            
            // Enable all features in dev
            buildConfigField("boolean", "FIREBASE_ENABLED", "true")
            buildConfigField("boolean", "GOOGLE_CLOUD_SPEECH_ENABLED", "true")
            buildConfigField("boolean", "WEBRTC_ENABLED", "true")
        }
        
        create("staging") {
            dimension = "environment"
            applicationIdSuffix = ".staging"
            versionNameSuffix = "-staging"
            
            buildConfigField("String", "API_BASE_URL", "\"https://api-staging.voiceledger.com/\"")
            buildConfigField("boolean", "OFFLINE_MODE_ENABLED", "true")
            buildConfigField("boolean", "SPEAKER_IDENTIFICATION_ENABLED", "true")
            buildConfigField("boolean", "MULTI_LANGUAGE_ENABLED", "true")
            buildConfigField("boolean", "BETA_FEATURES_ENABLED", "false")
            
            // Enable selective features in staging
            buildConfigField("boolean", "FIREBASE_ENABLED", "true")
            buildConfigField("boolean", "GOOGLE_CLOUD_SPEECH_ENABLED", "false")
            buildConfigField("boolean", "WEBRTC_ENABLED", "false")
        }
        
        create("prod") {
            dimension = "environment"
            
            buildConfigField("String", "API_BASE_URL", "\"https://api.voiceledger.com/\"")
            buildConfigField("boolean", "OFFLINE_MODE_ENABLED", "true")
            buildConfigField("boolean", "SPEAKER_IDENTIFICATION_ENABLED", "false")
            buildConfigField("boolean", "MULTI_LANGUAGE_ENABLED", "true")
            buildConfigField("boolean", "BETA_FEATURES_ENABLED", "false")
            
            // Minimal features in production
            buildConfigField("boolean", "FIREBASE_ENABLED", "false")
            buildConfigField("boolean", "GOOGLE_CLOUD_SPEECH_ENABLED", "false")
            buildConfigField("boolean", "WEBRTC_ENABLED", "false")
        }
>>>>>>> ac5c2e04
    }

    buildTypes {
        debug {
            isDebuggable = true
            isMinifyEnabled = false
            applicationIdSuffix = ".debug"
            versionNameSuffix = "-debug"
            
            buildConfigField("boolean", "DEBUG_MODE", "true")
            buildConfigField("boolean", "LOGGING_ENABLED", "true")
            
            enableUnitTestCoverage = true
            enableAndroidTestCoverage = true
        }
        
        release {
            isMinifyEnabled = true
            isShrinkResources = true
            isDebuggable = false
            isJniDebuggable = false
            isRenderscriptDebuggable = false
            
            // Apply signing configuration if available
            signingConfig = signingConfigs.findByName("release")
            
            proguardFiles(
                getDefaultProguardFile("proguard-android-optimize.txt"),
                "proguard-rules.pro"
            )
            
            buildConfigField("boolean", "DEBUG_MODE", "false")
            buildConfigField("boolean", "LOGGING_ENABLED", "false")
            buildConfigField("boolean", "ENABLE_PERFORMANCE_MONITORING", "false")
            
            // Add version information for release builds
            buildConfigField("String", "BUILD_TYPE", "\"release\"")
            buildConfigField("long", "BUILD_TIME", "${System.currentTimeMillis()}L")
        }
        
        create("beta") {
            initWith(getByName("release"))
            isDebuggable = true
            applicationIdSuffix = ".beta"
            versionNameSuffix = "-beta"
            
            buildConfigField("boolean", "BETA_FEATURES_ENABLED", "true")
        }
    }

    compileOptions {
        sourceCompatibility = JavaVersion.VERSION_17
        targetCompatibility = JavaVersion.VERSION_17
    }

    kotlinOptions {
        jvmTarget = "17"
        freeCompilerArgs += listOf(
            "-opt-in=kotlin.RequiresOptIn",
            "-opt-in=androidx.compose.material3.ExperimentalMaterial3Api",
            "-opt-in=androidx.compose.foundation.ExperimentalFoundationApi",
            "-opt-in=kotlinx.coroutines.ExperimentalCoroutinesApi"
        )
    }

    buildFeatures {
        compose = true
        buildConfig = true
    }

    composeOptions {
        kotlinCompilerExtensionVersion = libs.versions.composeCompiler.get()
    }

    packaging {
        resources {
            excludes += "/META-INF/{AL2.0,LGPL2.1}"
            excludes += "/META-INF/DEPENDENCIES"
            excludes += "/META-INF/LICENSE"
            excludes += "/META-INF/LICENSE.txt"
            excludes += "/META-INF/NOTICE"
            excludes += "/META-INF/NOTICE.txt"
        }
    }

    testOptions {
        unitTests {
            isIncludeAndroidResources = true
        }
    }
    
    // Create alias tasks to avoid ambiguity in automated checks
    task("checkDebugAarMetadata") {
        dependsOn("checkDevDebugAarMetadata", "checkStagingDebugAarMetadata", "checkProdDebugAarMetadata")
        description = "Alias for checking debug AAR metadata for all variants"
    }
    
    task("checkReleaseAarMetadata") {
        dependsOn("checkDevReleaseAarMetadata", "checkStagingReleaseAarMetadata", "checkProdReleaseAarMetadata")
        description = "Alias for checking release AAR metadata for all variants"
    }
}

jacoco {
    toolVersion = "0.8.11"
}

val coverageExclusions = listOf(
    "**/R.class",
    "**/R$*.class",
    "**/BuildConfig.*",
    "**/Manifest*.*",
    "**/*Test*.*",
    "**/*_Factory.*",
    "**/*_MembersInjector.*",
    "**/*_GeneratedInjector.*",
    "**/*Dagger*.*",
    "**/*Hilt*.*",
    "**/hilt_aggregated_deps/**",
    "**/dagger/hilt/internal/**"
)

val coverageSourceDirs = files("src/main/java", "src/main/kotlin")

val coverageClassDirs = files(
    fileTree("${buildDir}/tmp/kotlin-classes/debug") {
        exclude(coverageExclusions)
    },
    fileTree("${buildDir}/intermediates/javac/debug/classes") {
        exclude(coverageExclusions)
    }
)

val coverageExecutionData = fileTree(buildDir) {
    include("**/*.exec", "**/*.ec")
}

tasks.register<JacocoReport>("jacocoTestReport") {
    group = "verification"
    description = "Generates JaCoCo coverage reports for the debug build."

    dependsOn("testDebugUnitTest")
    classDirectories.setFrom(coverageClassDirs)
    sourceDirectories.setFrom(coverageSourceDirs)
    executionData.setFrom(coverageExecutionData)

    reports {
        xml.required.set(true)
        html.required.set(true)
        csv.required.set(false)
    }
}

tasks.register<JacocoCoverageVerification>("jacocoTestCoverageVerification") {
    group = "verification"
    description = "Verifies that code coverage meets the minimum threshold of 70%."

    dependsOn("jacocoTestReport")
    classDirectories.setFrom(coverageClassDirs)
    sourceDirectories.setFrom(coverageSourceDirs)
    executionData.setFrom(coverageExecutionData)

    violationRules {
        rule {
            limit {
                minimum = BigDecimal("0.70")
            }
        }
    }
}

tasks.named("check") {
    dependsOn("jacocoTestCoverageVerification")
}

dependencies {
    // Core Android
    implementation(libs.androidx.core.ktx)
    implementation(libs.androidx.lifecycle.runtime.ktx)
    implementation(libs.androidx.activity.compose)
    implementation(libs.androidx.fragment.ktx)

    // Compose BOM
    implementation(platform("androidx.compose:compose-bom:2024.02.00"))
    implementation("androidx.compose.ui:ui")
    implementation("androidx.compose.ui:ui-graphics")
    implementation("androidx.compose.ui:ui-tooling-preview")
    implementation("androidx.compose.material3:material3")
    implementation("com.google.android.material:material:1.11.0")
    implementation("androidx.compose.material:material-icons-extended")
    implementation("androidx.compose.animation:animation")
    implementation("androidx.compose.foundation:foundation")
    implementation(platform(libs.androidx.compose.bom))
    implementation(libs.androidx.compose.ui)
    implementation(libs.androidx.compose.ui.graphics)
    implementation(libs.androidx.compose.ui.tooling.preview)
    implementation(libs.androidx.compose.material3)
    implementation(libs.androidx.compose.material.icons.extended)
    implementation(libs.androidx.compose.animation)
    implementation(libs.androidx.compose.foundation)

    // Navigation
    implementation(libs.androidx.navigation.compose)
    implementation(libs.androidx.hilt.navigation.compose)

    // Lifecycle
    implementation(libs.androidx.lifecycle.viewmodel.compose)
    implementation(libs.androidx.lifecycle.runtime.compose)
    implementation(libs.androidx.lifecycle.viewmodel.ktx)

    // Hilt Dependency Injection
    implementation(libs.hilt.android)
    kapt(libs.hilt.compiler)
    implementation(libs.androidx.hilt.work)
    kapt(libs.androidx.hilt.compiler)

    // Room Database
    implementation(libs.androidx.room.runtime)
    implementation(libs.androidx.room.ktx)
    kapt(libs.androidx.room.compiler)
    implementation(libs.androidx.room.paging)

    // WorkManager
    implementation(libs.androidx.work.runtime.ktx)

    // DataStore
    implementation(libs.androidx.datastore.preferences)

    // Paging
    implementation(libs.androidx.paging.runtime.ktx)
    implementation(libs.androidx.paging.compose)

    // Networking
    implementation(libs.retrofit)
    implementation(libs.retrofit.converter.gson)
    implementation(libs.okhttp)
    implementation(libs.okhttp.logging.interceptor)

    // JSON
    implementation(libs.gson)

    // Coroutines
<<<<<<< HEAD
    implementation("org.jetbrains.kotlinx:kotlinx-coroutines-android:1.7.3")
    implementation("org.jetbrains.kotlinx:kotlinx-coroutines-play-services:1.7.3")

    if (firebaseEnabled) {
=======
    implementation(libs.kotlinx.coroutines.android)
    implementation(libs.kotlinx.coroutines.play.services)

    // Firebase - Feature toggled via build flags
    if (project.hasProperty("FIREBASE_ENABLED") && project.property("FIREBASE_ENABLED") == "true") {
>>>>>>> ac5c2e04
        implementation(platform("com.google.firebase:firebase-bom:32.7.1"))
        implementation("com.google.firebase:firebase-analytics-ktx")
        implementation("com.google.firebase:firebase-crashlytics-ktx")
        implementation("com.google.firebase:firebase-perf-ktx")
        implementation("com.google.firebase:firebase-messaging-ktx")
        implementation("com.google.firebase:firebase-config-ktx")
    }

    // App Center SDK
    implementation(libs.appcenter.analytics)
    implementation(libs.appcenter.crashes)

<<<<<<< HEAD
    if (googleCloudSpeechEnabled) {
=======
    // Google Cloud Speech - Feature toggled via build flags
    if (project.hasProperty("GOOGLE_CLOUD_SPEECH_ENABLED") && project.property("GOOGLE_CLOUD_SPEECH_ENABLED") == "true") {
>>>>>>> ac5c2e04
        implementation("com.google.cloud:google-cloud-speech:4.21.0")
        implementation("com.google.auth:google-auth-library-oauth2-http:1.19.0")
    }

    // TensorFlow Lite
    implementation(libs.tensorflow.lite)
    implementation(libs.tensorflow.lite.support)
    implementation(libs.tensorflow.lite.metadata)
    implementation(libs.tensorflow.lite.gpu)

    // Audio Processing
<<<<<<< HEAD
    implementation("com.github.wendykierp:JTransforms:3.1")

    if (webRtcEnabled) {
=======
    implementation(libs.jtransforms)
    
    // WebRTC VAD (Voice Activity Detection) - Feature toggled via build flags
    if (project.hasProperty("WEBRTC_ENABLED") && project.property("WEBRTC_ENABLED") == "true") {
>>>>>>> ac5c2e04
        implementation("org.webrtc:google-webrtc:1.0.32006")
    }

    // Security & Encryption
    implementation("androidx.security:security-crypto:1.1.0-alpha06")
    implementation("androidx.biometric:biometric:1.1.0")
    implementation("net.zetetic:android-database-sqlcipher:4.5.4")
    implementation(libs.androidx.security.crypto)
    implementation(libs.androidx.biometric)

    // Permissions
    implementation(libs.accompanist.permissions)

    // Image Loading
    implementation(libs.coil.compose)

    // Logging
    implementation(libs.timber)

    // Date/Time
    implementation(libs.kotlinx.datetime)

    // Charts (for analytics)
    implementation(libs.mpandroidchart)

    // Splash Screen
    implementation(libs.androidx.core.splashscreen)

    // Testing
    testImplementation(libs.junit)
    testImplementation(libs.mockito.core)
    testImplementation(libs.mockito.kotlin)
    testImplementation(libs.kotlinx.coroutines.test)
    testImplementation(libs.arch.core.testing)
    testImplementation(libs.androidx.room.testing)
    testImplementation(libs.truth)
    testImplementation(libs.mockk)
    testImplementation(libs.androidx.test.core)
    testImplementation(libs.androidx.test.ext.junit)
    testImplementation(libs.robolectric)

    // Android Testing
    androidTestImplementation(libs.androidx.test.ext.junit)
    androidTestImplementation(libs.androidx.test.espresso.core)
    androidTestImplementation(platform(libs.androidx.compose.bom))
    androidTestImplementation(libs.androidx.compose.ui.test.junit4)
    androidTestImplementation(libs.androidx.navigation.testing)
    androidTestImplementation(libs.androidx.work.testing)
    androidTestImplementation(libs.androidx.room.testing)
    androidTestImplementation(libs.hilt.android.testing)
    kaptAndroidTest(libs.hilt.compiler)
    androidTestImplementation(libs.androidx.test.runner)
    androidTestImplementation(libs.androidx.test.rules)
    androidTestImplementation(libs.androidx.test.uiautomator)

    // Debug Tools
    debugImplementation(libs.androidx.compose.ui.tooling)
    debugImplementation(libs.androidx.compose.ui.test.manifest)
    debugImplementation(libs.leakcanary)
}<|MERGE_RESOLUTION|>--- conflicted
+++ resolved
@@ -9,8 +9,6 @@
     id("kotlin-kapt")
     id("dagger.hilt.android.plugin")
     id("kotlin-parcelize")
-<<<<<<< HEAD
-=======
     id("jacoco")
 import java.io.FileInputStream
 
@@ -25,7 +23,6 @@
     // id("com.google.firebase.crashlytics")
     // id("com.google.firebase.firebase-perf")
     // id("com.google.firebase.appdistribution")
->>>>>>> ac5c2e04
 }
 
 // Apply Firebase plugins conditionally based on feature toggle
@@ -105,11 +102,9 @@
         buildConfigField("boolean", "DEBUG_MODE", "true")
         buildConfigField("boolean", "LOGGING_ENABLED", "true")
         buildConfigField("boolean", "BETA_FEATURES_ENABLED", "false")
-<<<<<<< HEAD
         buildConfigField("boolean", "FEATURE_FIREBASE_ENABLED", "$firebaseEnabled")
         buildConfigField("boolean", "FEATURE_GOOGLE_CLOUD_SPEECH_ENABLED", "$googleCloudSpeechEnabled")
         buildConfigField("boolean", "FEATURE_WEBRTC_ENABLED", "$webRtcEnabled")
-=======
         
         // Feature toggles for external services
         buildConfigField("boolean", "FIREBASE_ENABLED", "${properties.getProperty("FIREBASE_ENABLED") ?: System.getenv("FIREBASE_ENABLED") ?: "false"}")
@@ -167,7 +162,6 @@
             buildConfigField("boolean", "GOOGLE_CLOUD_SPEECH_ENABLED", "false")
             buildConfigField("boolean", "WEBRTC_ENABLED", "false")
         }
->>>>>>> ac5c2e04
     }
 
     buildTypes {
@@ -410,18 +404,15 @@
     implementation(libs.gson)
 
     // Coroutines
-<<<<<<< HEAD
     implementation("org.jetbrains.kotlinx:kotlinx-coroutines-android:1.7.3")
     implementation("org.jetbrains.kotlinx:kotlinx-coroutines-play-services:1.7.3")
 
     if (firebaseEnabled) {
-=======
     implementation(libs.kotlinx.coroutines.android)
     implementation(libs.kotlinx.coroutines.play.services)
 
     // Firebase - Feature toggled via build flags
     if (project.hasProperty("FIREBASE_ENABLED") && project.property("FIREBASE_ENABLED") == "true") {
->>>>>>> ac5c2e04
         implementation(platform("com.google.firebase:firebase-bom:32.7.1"))
         implementation("com.google.firebase:firebase-analytics-ktx")
         implementation("com.google.firebase:firebase-crashlytics-ktx")
@@ -434,12 +425,9 @@
     implementation(libs.appcenter.analytics)
     implementation(libs.appcenter.crashes)
 
-<<<<<<< HEAD
     if (googleCloudSpeechEnabled) {
-=======
     // Google Cloud Speech - Feature toggled via build flags
     if (project.hasProperty("GOOGLE_CLOUD_SPEECH_ENABLED") && project.property("GOOGLE_CLOUD_SPEECH_ENABLED") == "true") {
->>>>>>> ac5c2e04
         implementation("com.google.cloud:google-cloud-speech:4.21.0")
         implementation("com.google.auth:google-auth-library-oauth2-http:1.19.0")
     }
@@ -451,16 +439,13 @@
     implementation(libs.tensorflow.lite.gpu)
 
     // Audio Processing
-<<<<<<< HEAD
     implementation("com.github.wendykierp:JTransforms:3.1")
 
     if (webRtcEnabled) {
-=======
     implementation(libs.jtransforms)
     
     // WebRTC VAD (Voice Activity Detection) - Feature toggled via build flags
     if (project.hasProperty("WEBRTC_ENABLED") && project.property("WEBRTC_ENABLED") == "true") {
->>>>>>> ac5c2e04
         implementation("org.webrtc:google-webrtc:1.0.32006")
     }
 
