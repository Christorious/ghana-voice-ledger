--- conflicted
+++ resolved
@@ -1,6 +1,5 @@
 import java.math.BigDecimal
 import java.util.Properties
-<<<<<<< HEAD
 import org.gradle.testing.jacoco.tasks.JacocoCoverageVerification
 import org.gradle.testing.jacoco.tasks.JacocoReport
 
@@ -11,7 +10,6 @@
     id("dagger.hilt.android.plugin")
     id("kotlin-parcelize")
     id("jacoco")
-=======
 import java.io.FileInputStream
 
 plugins {
@@ -20,7 +18,6 @@
     alias(libs.plugins.kotlin.kapt)
     alias(libs.plugins.hilt.android)
     alias(libs.plugins.kotlin.parcelize)
->>>>>>> 9360e448
     // Temporarily disabled for testing build without Firebase
     // id("com.google.gms.google-services")
     // id("com.google.firebase.crashlytics")
