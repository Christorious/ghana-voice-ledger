import java.math.BigDecimal
import java.util.Properties
import org.gradle.testing.jacoco.tasks.JacocoCoverageVerification
import org.gradle.testing.jacoco.tasks.JacocoReport

plugins {
    id("com.android.application")
    id("org.jetbrains.kotlin.android")
    id("kotlin-kapt")
    id("dagger.hilt.android.plugin")
    id("kotlin-parcelize")
    id("jacoco")
import java.io.FileInputStream

plugins {
    alias(libs.plugins.android.application)
    alias(libs.plugins.kotlin.android)
    alias(libs.plugins.kotlin.kapt)
    alias(libs.plugins.hilt.android)
    alias(libs.plugins.kotlin.parcelize)
    // Temporarily disabled for testing build without Firebase
    // id("com.google.gms.google-services")
    // id("com.google.firebase.crashlytics")
    // id("com.google.firebase.firebase-perf")
    // id("com.google.firebase.appdistribution")
}

android {
    namespace = "com.voiceledger.ghana"
    compileSdk = 34

    // Load signing configuration
    val keystorePropertiesFile = rootProject.file("keystore.properties")
    val keystoreProperties = Properties()
    if (keystorePropertiesFile.exists()) {
        keystoreProperties.load(FileInputStream(keystorePropertiesFile))
    }

    signingConfigs {
        create("release") {
            if (keystoreProperties.containsKey("RELEASE_KEYSTORE_FILE")) {
                storeFile = file(keystoreProperties["RELEASE_KEYSTORE_FILE"] as String)
                storePassword = keystoreProperties["RELEASE_KEYSTORE_PASSWORD"] as String
                keyAlias = keystoreProperties["RELEASE_KEY_ALIAS"] as String
                keyPassword = keystoreProperties["RELEASE_KEY_PASSWORD"] as String
                
                // Enable v2 and v3 signing for better security and compatibility
                enableV1Signing = true
                enableV2Signing = true
                enableV3Signing = true
                enableV4Signing = true
            }
        }
    }

    defaultConfig {
        applicationId = "com.voiceledger.ghana"
        minSdk = 24
        targetSdk = 34
        versionCode = 1
        versionName = "1.0.0"

        testInstrumentationRunner = "com.voiceledger.ghana.HiltTestRunner"
        vectorDrawables {
            useSupportLibrary = true
        }

        // Room schema export
        kapt {
            arguments {
                arg("room.schemaLocation", "$projectDir/schemas")
            }
        }

        // Build config fields from local.properties or environment variables
        val properties = Properties()
        val localPropertiesFile = rootProject.file("local.properties")
        if (localPropertiesFile.exists()) {
            properties.load(localPropertiesFile.inputStream())
        }

        buildConfigField("String", "GOOGLE_CLOUD_API_KEY", "\"${properties.getProperty("GOOGLE_CLOUD_API_KEY") ?: System.getenv("GOOGLE_CLOUD_API_KEY") ?: ""}\"")
        buildConfigField("String", "FIREBASE_PROJECT_ID", "\"${properties.getProperty("FIREBASE_PROJECT_ID") ?: System.getenv("FIREBASE_PROJECT_ID") ?: "ghana-voice-ledger"}\"")
        // Database encryption keys are generated at runtime via the Android Keystore
        buildConfigField("String", "APP_CENTER_SECRET", "\"${properties.getProperty("APP_CENTER_SECRET") ?: System.getenv("APP_CENTER_SECRET") ?: ""}\"")
        buildConfigField("boolean", "OFFLINE_MODE_ENABLED", "${properties.getProperty("OFFLINE_MODE_ENABLED") ?: System.getenv("OFFLINE_MODE_ENABLED") ?: "true"}")
        buildConfigField("boolean", "SPEAKER_IDENTIFICATION_ENABLED", "${properties.getProperty("SPEAKER_IDENTIFICATION_ENABLED") ?: System.getenv("SPEAKER_IDENTIFICATION_ENABLED") ?: "false"}")
        buildConfigField("boolean", "MULTI_LANGUAGE_ENABLED", "${properties.getProperty("MULTI_LANGUAGE_ENABLED") ?: System.getenv("MULTI_LANGUAGE_ENABLED") ?: "true"}")
        buildConfigField("boolean", "ENABLE_PERFORMANCE_MONITORING", "false")
        buildConfigField("boolean", "DEBUG_MODE", "true")
        buildConfigField("boolean", "LOGGING_ENABLED", "true")
        buildConfigField("boolean", "BETA_FEATURES_ENABLED", "false")
        
        // Feature toggles for external services
        buildConfigField("boolean", "FIREBASE_ENABLED", "${properties.getProperty("FIREBASE_ENABLED") ?: System.getenv("FIREBASE_ENABLED") ?: "false"}")
        buildConfigField("boolean", "GOOGLE_CLOUD_SPEECH_ENABLED", "${properties.getProperty("GOOGLE_CLOUD_SPEECH_ENABLED") ?: System.getenv("GOOGLE_CLOUD_SPEECH_ENABLED") ?: "false"}")
        buildConfigField("boolean", "WEBRTC_ENABLED", "${properties.getProperty("WEBRTC_ENABLED") ?: System.getenv("WEBRTC_ENABLED") ?: "false"}")
    }

    flavorDimensions += "environment"
    productFlavors {
        create("dev") {
            dimension = "environment"
            applicationIdSuffix = ".dev"
            versionNameSuffix = "-dev"
            
            buildConfigField("String", "API_BASE_URL", "\"https://api-dev.voiceledger.com/\"")
            buildConfigField("boolean", "OFFLINE_MODE_ENABLED", "false")
            buildConfigField("boolean", "SPEAKER_IDENTIFICATION_ENABLED", "true")
            buildConfigField("boolean", "MULTI_LANGUAGE_ENABLED", "true")
            buildConfigField("boolean", "BETA_FEATURES_ENABLED", "true")
            
            // Enable all features in dev
            buildConfigField("boolean", "FIREBASE_ENABLED", "true")
            buildConfigField("boolean", "GOOGLE_CLOUD_SPEECH_ENABLED", "true")
            buildConfigField("boolean", "WEBRTC_ENABLED", "true")
        }
        
        create("staging") {
            dimension = "environment"
            applicationIdSuffix = ".staging"
            versionNameSuffix = "-staging"
            
            buildConfigField("String", "API_BASE_URL", "\"https://api-staging.voiceledger.com/\"")
            buildConfigField("boolean", "OFFLINE_MODE_ENABLED", "true")
            buildConfigField("boolean", "SPEAKER_IDENTIFICATION_ENABLED", "true")
            buildConfigField("boolean", "MULTI_LANGUAGE_ENABLED", "true")
            buildConfigField("boolean", "BETA_FEATURES_ENABLED", "false")
            
            // Enable selective features in staging
            buildConfigField("boolean", "FIREBASE_ENABLED", "true")
            buildConfigField("boolean", "GOOGLE_CLOUD_SPEECH_ENABLED", "false")
            buildConfigField("boolean", "WEBRTC_ENABLED", "false")
        }
        
        create("prod") {
            dimension = "environment"
            
            buildConfigField("String", "API_BASE_URL", "\"https://api.voiceledger.com/\"")
            buildConfigField("boolean", "OFFLINE_MODE_ENABLED", "true")
            buildConfigField("boolean", "SPEAKER_IDENTIFICATION_ENABLED", "false")
            buildConfigField("boolean", "MULTI_LANGUAGE_ENABLED", "true")
            buildConfigField("boolean", "BETA_FEATURES_ENABLED", "false")
            
            // Minimal features in production
            buildConfigField("boolean", "FIREBASE_ENABLED", "false")
            buildConfigField("boolean", "GOOGLE_CLOUD_SPEECH_ENABLED", "false")
            buildConfigField("boolean", "WEBRTC_ENABLED", "false")
        }
    }

    buildTypes {
        debug {
            isDebuggable = true
            isMinifyEnabled = false
            applicationIdSuffix = ".debug"
            versionNameSuffix = "-debug"
            
            buildConfigField("boolean", "DEBUG_MODE", "true")
            buildConfigField("boolean", "LOGGING_ENABLED", "true")
            
            enableUnitTestCoverage = true
            enableAndroidTestCoverage = true
        }
        
        release {
            isMinifyEnabled = true
            isShrinkResources = true
            isDebuggable = false
            isJniDebuggable = false
            isRenderscriptDebuggable = false
            
            // Apply signing configuration if available
            signingConfig = signingConfigs.findByName("release")
            
            proguardFiles(
                getDefaultProguardFile("proguard-android-optimize.txt"),
                "proguard-rules.pro"
            )
            
            buildConfigField("boolean", "DEBUG_MODE", "false")
            buildConfigField("boolean", "LOGGING_ENABLED", "false")
            buildConfigField("boolean", "ENABLE_PERFORMANCE_MONITORING", "false")
            
            // Add version information for release builds
            buildConfigField("String", "BUILD_TYPE", "\"release\"")
            buildConfigField("long", "BUILD_TIME", "${System.currentTimeMillis()}L")
        }
        
        create("beta") {
            initWith(getByName("release"))
            isDebuggable = true
            applicationIdSuffix = ".beta"
            versionNameSuffix = "-beta"
            
            buildConfigField("boolean", "BETA_FEATURES_ENABLED", "true")
        }
    }

    compileOptions {
        sourceCompatibility = JavaVersion.VERSION_17
        targetCompatibility = JavaVersion.VERSION_17
    }

    kotlinOptions {
        jvmTarget = "17"
        freeCompilerArgs += listOf(
            "-opt-in=kotlin.RequiresOptIn",
            "-opt-in=androidx.compose.material3.ExperimentalMaterial3Api",
            "-opt-in=androidx.compose.foundation.ExperimentalFoundationApi",
            "-opt-in=kotlinx.coroutines.ExperimentalCoroutinesApi"
        )
    }

    buildFeatures {
        compose = true
        buildConfig = true
    }

    composeOptions {
        kotlinCompilerExtensionVersion = libs.versions.composeCompiler.get()
    }

    packaging {
        resources {
            excludes += "/META-INF/{AL2.0,LGPL2.1}"
            excludes += "/META-INF/DEPENDENCIES"
            excludes += "/META-INF/LICENSE"
            excludes += "/META-INF/LICENSE.txt"
            excludes += "/META-INF/NOTICE"
            excludes += "/META-INF/NOTICE.txt"
        }
    }

    testOptions {
        unitTests {
            isIncludeAndroidResources = true
        }
    }
    
    // Create alias tasks to avoid ambiguity in automated checks
    task("checkDebugAarMetadata") {
        dependsOn("checkDevDebugAarMetadata", "checkStagingDebugAarMetadata", "checkProdDebugAarMetadata")
        description = "Alias for checking debug AAR metadata for all variants"
    }
    
    task("checkReleaseAarMetadata") {
        dependsOn("checkDevReleaseAarMetadata", "checkStagingReleaseAarMetadata", "checkProdReleaseAarMetadata")
        description = "Alias for checking release AAR metadata for all variants"
    }
}

jacoco {
    toolVersion = "0.8.11"
}

val coverageExclusions = listOf(
    "**/R.class",
    "**/R$*.class",
    "**/BuildConfig.*",
    "**/Manifest*.*",
    "**/*Test*.*",
    "**/*_Factory.*",
    "**/*_MembersInjector.*",
    "**/*_GeneratedInjector.*",
    "**/*Dagger*.*",
    "**/*Hilt*.*",
    "**/hilt_aggregated_deps/**",
    "**/dagger/hilt/internal/**"
)

val coverageSourceDirs = files("src/main/java", "src/main/kotlin")

val coverageClassDirs = files(
    fileTree("${buildDir}/tmp/kotlin-classes/debug") {
        exclude(coverageExclusions)
    },
    fileTree("${buildDir}/intermediates/javac/debug/classes") {
        exclude(coverageExclusions)
    }
)

val coverageExecutionData = fileTree(buildDir) {
    include("**/*.exec", "**/*.ec")
}

tasks.register<JacocoReport>("jacocoTestReport") {
    group = "verification"
    description = "Generates JaCoCo coverage reports for the debug build."

    dependsOn("testDebugUnitTest")
    classDirectories.setFrom(coverageClassDirs)
    sourceDirectories.setFrom(coverageSourceDirs)
    executionData.setFrom(coverageExecutionData)

    reports {
        xml.required.set(true)
        html.required.set(true)
        csv.required.set(false)
    }
}

tasks.register<JacocoCoverageVerification>("jacocoTestCoverageVerification") {
    group = "verification"
    description = "Verifies that code coverage meets the minimum threshold of 70%."

    dependsOn("jacocoTestReport")
    classDirectories.setFrom(coverageClassDirs)
    sourceDirectories.setFrom(coverageSourceDirs)
    executionData.setFrom(coverageExecutionData)

    violationRules {
        rule {
            limit {
                minimum = BigDecimal("0.70")
            }
        }
    }
}

tasks.named("check") {
    dependsOn("jacocoTestCoverageVerification")
}

dependencies {
    // Core Android
    implementation(libs.androidx.core.ktx)
    implementation(libs.androidx.lifecycle.runtime.ktx)
    implementation(libs.androidx.activity.compose)
    implementation(libs.androidx.fragment.ktx)

    // Compose BOM
    implementation(platform(libs.androidx.compose.bom))
    implementation(libs.androidx.compose.ui)
    implementation(libs.androidx.compose.ui.graphics)
    implementation(libs.androidx.compose.ui.tooling.preview)
    implementation(libs.androidx.compose.material3)
    implementation(libs.androidx.compose.material.icons.extended)
    implementation(libs.androidx.compose.animation)
    implementation(libs.androidx.compose.foundation)

    // Navigation
    implementation(libs.androidx.navigation.compose)
    implementation(libs.androidx.hilt.navigation.compose)

    // Lifecycle
    implementation(libs.androidx.lifecycle.viewmodel.compose)
    implementation(libs.androidx.lifecycle.runtime.compose)
    implementation(libs.androidx.lifecycle.viewmodel.ktx)

    // Hilt Dependency Injection
    implementation(libs.hilt.android)
    kapt(libs.hilt.compiler)
    implementation(libs.androidx.hilt.work)
    kapt(libs.androidx.hilt.compiler)

    // Room Database
    implementation(libs.androidx.room.runtime)
    implementation(libs.androidx.room.ktx)
    kapt(libs.androidx.room.compiler)
    implementation(libs.androidx.room.paging)

    // WorkManager
    implementation(libs.androidx.work.runtime.ktx)

    // DataStore
    implementation(libs.androidx.datastore.preferences)

    // Paging
    implementation(libs.androidx.paging.runtime.ktx)
    implementation(libs.androidx.paging.compose)

    // Networking
    implementation(libs.retrofit)
    implementation(libs.retrofit.converter.gson)
    implementation(libs.okhttp)
    implementation(libs.okhttp.logging.interceptor)

    // JSON
    implementation(libs.gson)

    // Coroutines
    implementation(libs.kotlinx.coroutines.android)
    implementation(libs.kotlinx.coroutines.play.services)

    // Firebase - Feature toggled via build flags
    if (project.hasProperty("FIREBASE_ENABLED") && project.property("FIREBASE_ENABLED") == "true") {
        implementation(platform("com.google.firebase:firebase-bom:32.7.1"))
        implementation("com.google.firebase:firebase-analytics-ktx")
        implementation("com.google.firebase:firebase-crashlytics-ktx")
        implementation("com.google.firebase:firebase-perf-ktx")
        implementation("com.google.firebase:firebase-messaging-ktx")
        implementation("com.google.firebase:firebase-config-ktx")
    }

    // App Center SDK
    implementation(libs.appcenter.analytics)
    implementation(libs.appcenter.crashes)

    // Google Cloud Speech - Feature toggled via build flags
    if (project.hasProperty("GOOGLE_CLOUD_SPEECH_ENABLED") && project.property("GOOGLE_CLOUD_SPEECH_ENABLED") == "true") {
        implementation("com.google.cloud:google-cloud-speech:4.21.0")
        implementation("com.google.auth:google-auth-library-oauth2-http:1.19.0")
    }

    // TensorFlow Lite
    implementation(libs.tensorflow.lite)
    implementation(libs.tensorflow.lite.support)
    implementation(libs.tensorflow.lite.metadata)
    implementation(libs.tensorflow.lite.gpu)

    // Audio Processing
    implementation(libs.jtransforms)
    
    // WebRTC VAD (Voice Activity Detection) - Feature toggled via build flags
    if (project.hasProperty("WEBRTC_ENABLED") && project.property("WEBRTC_ENABLED") == "true") {
        implementation("org.webrtc:google-webrtc:1.0.32006")
    }

    // Security & Encryption
<<<<<<< HEAD
    implementation("androidx.security:security-crypto:1.1.0-alpha06")
    implementation("androidx.biometric:biometric:1.1.0")
    implementation("net.zetetic:android-database-sqlcipher:4.5.4")
=======
    implementation(libs.androidx.security.crypto)
    implementation(libs.androidx.biometric)
>>>>>>> 62ef894f

    // Permissions
    implementation(libs.accompanist.permissions)

    // Image Loading
    implementation(libs.coil.compose)

    // Logging
    implementation(libs.timber)

    // Date/Time
    implementation(libs.kotlinx.datetime)

    // Charts (for analytics)
    implementation(libs.mpandroidchart)

    // Splash Screen
    implementation(libs.androidx.core.splashscreen)

    // Testing
    testImplementation(libs.junit)
    testImplementation(libs.mockito.core)
    testImplementation(libs.mockito.kotlin)
    testImplementation(libs.kotlinx.coroutines.test)
    testImplementation(libs.arch.core.testing)
    testImplementation(libs.androidx.room.testing)
    testImplementation(libs.truth)
    testImplementation(libs.mockk)
    testImplementation(libs.androidx.test.core)
    testImplementation(libs.androidx.test.ext.junit)
    testImplementation(libs.robolectric)

    // Android Testing
    androidTestImplementation(libs.androidx.test.ext.junit)
    androidTestImplementation(libs.androidx.test.espresso.core)
    androidTestImplementation(platform(libs.androidx.compose.bom))
    androidTestImplementation(libs.androidx.compose.ui.test.junit4)
    androidTestImplementation(libs.androidx.navigation.testing)
    androidTestImplementation(libs.androidx.work.testing)
    androidTestImplementation(libs.androidx.room.testing)
    androidTestImplementation(libs.hilt.android.testing)
    kaptAndroidTest(libs.hilt.compiler)
    androidTestImplementation(libs.androidx.test.runner)
    androidTestImplementation(libs.androidx.test.rules)
    androidTestImplementation(libs.androidx.test.uiautomator)

    // Debug Tools
    debugImplementation(libs.androidx.compose.ui.tooling)
    debugImplementation(libs.androidx.compose.ui.test.manifest)
    debugImplementation(libs.leakcanary)
}<|MERGE_RESOLUTION|>--- conflicted
+++ resolved
@@ -418,14 +418,11 @@
     }
 
     // Security & Encryption
-<<<<<<< HEAD
     implementation("androidx.security:security-crypto:1.1.0-alpha06")
     implementation("androidx.biometric:biometric:1.1.0")
     implementation("net.zetetic:android-database-sqlcipher:4.5.4")
-=======
     implementation(libs.androidx.security.crypto)
     implementation(libs.androidx.biometric)
->>>>>>> 62ef894f
 
     // Permissions
     implementation(libs.accompanist.permissions)
