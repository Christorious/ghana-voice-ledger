<<<<<<< HEAD
# Add project specific ProGuard rules here.
# You can control the set of applied configuration files using the
# proguardFiles setting in build.gradle.kts.
#
# For more details, see
#   http://developer.android.com/guide/developing/tools/proguard.html

# If your project uses WebView with JS, uncomment the following
# and specify the fully qualified class name to the JavaScript interface
# class:
#-keepclassmembers class fqcn.of.javascript.interface.for.webview {
#   public *;
#}

# Keep line number information for debugging stack traces in crash reports
-keepattributes SourceFile,LineNumberTable
-renamesourcefileattribute SourceFile

# Keep important attributes for reflection and serialization
-keepattributes Signature, InnerClasses, EnclosingMethod
-keepattributes RuntimeVisibleAnnotations, RuntimeVisibleParameterAnnotations
-keepattributes RuntimeInvisibleAnnotations, RuntimeInvisibleParameterAnnotations
-keepattributes AnnotationDefault
-keepattributes *Annotation*

# Keep all classes in the main package but allow obfuscation
-keep class com.voiceledger.ghana.** { *; }
-keep class com.voiceledger.ghana.data.local.entity.** { *; }
-keep class com.voiceledger.ghana.domain.model.** { *; }
-keep class com.voiceledger.ghana.presentation.** { *; }

# Keep Room database classes and annotations
-keep class * extends androidx.room.RoomDatabase
-keep @androidx.room.Entity class *
-keep @androidx.room.Dao class *
-keep @androidx.room.Database class *
-keep class * extends androidx.room.migration.Migration
=======
# Voice Ledger ProGuard / R8 configuration
# ------------------------------------------------------------------------------
# This configuration keeps the minimum surface area needed for reflection-based
# frameworks while allowing the remainder of the app to be obfuscated and
# optimised for release builds.

# ----------------------------------------------------------------------------
# Core attributes retained for libraries that rely on runtime annotations or
# Kotlin metadata.
# ----------------------------------------------------------------------------
-keepattributes *Annotation*,InnerClasses,EnclosingMethod,Signature,KotlinMetadata

# ----------------------------------------------------------------------------
# Android entry points referenced from the manifest.
# ----------------------------------------------------------------------------
-keep class com.voiceledger.ghana.VoiceLedgerApplication { *; }
-keep class com.voiceledger.ghana.presentation.MainActivity { *; }

# ----------------------------------------------------------------------------
# Dagger / Hilt generated components, entry points, and managers.
# ----------------------------------------------------------------------------
-keep class dagger.hilt.internal.aggregatedroot.codegen.* { *; }
-keep class dagger.hilt.internal.aggregateddeps.* { *; }
-keep class dagger.hilt.internal.processedrootsentinel.codegen.* { *; }
-keep class dagger.hilt.android.internal.builders.* { *; }
-keep class dagger.hilt.android.internal.lifecycle.* { *; }
-keep class dagger.hilt.android.internal.managers.* { *; }
-keep class dagger.hilt.android.internal.modules.* { *; }
-keep class dagger.hilt.android.internal.scoping.* { *; }
-keep class hilt_aggregated_deps.* { *; }
-keep interface dagger.hilt.internal.GeneratedComponent
-keep class * implements dagger.hilt.internal.GeneratedComponent { *; }
-keep class * extends dagger.hilt.internal.GeneratedComponentManager { *; }
-keep class androidx.hilt.work.HiltWorkerFactory { *; }

# ----------------------------------------------------------------------------
# WorkManager & Hilt workers (instantiated via reflection by WorkManager).
# ----------------------------------------------------------------------------
-keep class * extends androidx.work.ListenableWorker { *; }
-keep class * extends androidx.work.CoroutineWorker { *; }
-keepclassmembers class * extends androidx.work.ListenableWorker {
    public <init>(android.content.Context, androidx.work.WorkerParameters);
}

# ----------------------------------------------------------------------------
# Room persistence library (entities, DAOs, database implementations).
# ----------------------------------------------------------------------------
-keep class * extends androidx.room.RoomDatabase { *; }
-keep class * extends androidx.room.RoomDatabase_Impl { *; }
-keep class * extends androidx.room.migration.Migration { *; }
-keep @androidx.room.Database class * { *; }
-keep @androidx.room.Entity class * { *; }
-keep @androidx.room.Dao class * { *; }
-keep @androidx.room.TypeConverters class * { *; }
-keepclassmembers class * {
    @androidx.room.* <methods>;
}
>>>>>>> f4d1f7ca
-dontwarn androidx.room.paging.**
-keep class androidx.room.paging.** { *; }

# ----------------------------------------------------------------------------
# JSON serialisation (Gson + kotlinx.serialization).
# ----------------------------------------------------------------------------
-keep class com.google.gson.** { *; }
-keep class * implements com.google.gson.TypeAdapter
-keep class * implements com.google.gson.TypeAdapterFactory
-keep class * implements com.google.gson.JsonSerializer
-keep class * implements com.google.gson.JsonDeserializer
-keepclassmembers,allowobfuscation class * {
    @com.google.gson.annotations.SerializedName <fields>;
}

-keep class kotlinx.serialization.** { *; }
-keepclassmembers class * {
    @kotlinx.serialization.Serializable *;
    @kotlinx.serialization.SerialName *;
}
-keepclasseswithmembers class * {
    kotlinx.serialization.KSerializer serializer(...);
}

<<<<<<< HEAD
# Keep Hilt Worker Factory and Workers
-keep class androidx.hilt.work.HiltWorkerFactory
-keep @androidx.hilt.work.HiltWorker class *
-keep class * extends androidx.work.ListenableWorker {
    public <init>(android.content.Context, androidx.work.WorkerParameters);
}

# Keep Assisted Injection for Hilt Workers
-keep class dagger.assisted.** { *; }
-keep @dagger.assisted.AssistedFactory class *
-keep @dagger.assisted.AssistedInject class *
-keepclasseswithmembers class * {
    @dagger.assisted.Assisted <fields>;
    @dagger.assisted.Assisted <methods>;
    @dagger.assisted.AssistedInject <init>(...);
}

# Keep Retrofit and OkHttp
=======
# ----------------------------------------------------------------------------
# Retrofit / OkHttp networking stack.
# ----------------------------------------------------------------------------
-keepattributes RuntimeVisibleAnnotations,RuntimeVisibleParameterAnnotations,AnnotationDefault
>>>>>>> f4d1f7ca
-keepclassmembers,allowshrinking,allowobfuscation interface * {
    @retrofit2.http.* <methods>;
}
-keep,allowobfuscation interface retrofit2.Call
-keep,allowobfuscation interface * extends retrofit2.Call
-keep,allowobfuscation,allowshrinking class kotlin.coroutines.Continuation
-dontwarn javax.annotation.**
-dontwarn kotlin.Unit
-dontwarn retrofit2.KotlinExtensions
-dontwarn retrofit2.KotlinExtensions$*
-dontwarn org.codehaus.mojo.animal_sniffer.IgnoreJRERequirement

<<<<<<< HEAD
# Keep Gson classes
-dontwarn sun.misc.**
-keep class com.google.gson.** { *; }
-keep class * implements com.google.gson.TypeAdapter
-keep class * implements com.google.gson.TypeAdapterFactory
-keep class * implements com.google.gson.JsonSerializer
-keep class * implements com.google.gson.JsonDeserializer
-keepclassmembers,allowobfuscation class * {
  @com.google.gson.annotations.SerializedName <fields>;
=======
# ----------------------------------------------------------------------------
# Kotlin coroutines (ensure dispatchers and debug helpers are retained).
# ----------------------------------------------------------------------------
-keepnames class kotlinx.coroutines.internal.MainDispatcherFactory {}
-keepnames class kotlinx.coroutines.CoroutineExceptionHandler {}
-keepclassmembers class kotlinx.coroutines.** {
    volatile <fields>;
>>>>>>> f4d1f7ca
}
-keepclassmembers class kotlin.coroutines.SafeContinuation {
    volatile <fields>;
}
-dontwarn java.lang.ClassValue
-dontwarn org.codehaus.mojo.animal_sniffer.IgnoreJRERequirement

<<<<<<< HEAD
# Keep kotlinx.serialization
-keepattributes *Annotation*, InnerClasses
-dontnote kotlinx.serialization.AnnotationsKt
-keepclassmembers class kotlinx.serialization.json.** {
    *** Companion;
}
-keepclasseswithmembers class kotlinx.serialization.json.** {
    kotlinx.serialization.KSerializer serializer(...);
}
-keep,includedescriptorclasses class com.voiceledger.ghana.**$serializer { *; }
-keepclassmembers class com.voiceledger.ghana.** {
    *** Companion;
}
-keepclasseswithmembers class com.voiceledger.ghana.** {
    kotlinx.serialization.KSerializer serializer(...);
}
-keep @kotlinx.serialization.Serializable class * { *; }

# Keep Parcelable classes
-keep class * implements android.os.Parcelable {
    public static final android.os.Parcelable$Creator *;
}
-keepclassmembers class * implements android.os.Parcelable {
    public <fields>;
    private <fields>;
}
-keep @kotlinx.parcelize.Parcelize class * { *; }

# Keep Enum classes and their values
-keepclassmembers enum * {
    public static **[] values();
    public static ** valueOf(java.lang.String);
    **[] $VALUES;
    public *;
}

# Keep App Center SDK (Analytics & Crashes)
-keep class com.microsoft.appcenter.** { *; }
-keep class com.microsoft.appcenter.analytics.** { *; }
-keep class com.microsoft.appcenter.crashes.** { *; }
-keep interface com.microsoft.appcenter.** { *; }
-dontwarn com.microsoft.appcenter.**
-keepattributes Exceptions, InnerClasses

# Keep App Center crash reporting data
-keepclassmembers class * extends java.lang.Throwable {
    <init>(...);
}

# Keep TensorFlow Lite and related classes
=======
# ----------------------------------------------------------------------------
# WorkManager, DataStore, and Paging integrations.
# ----------------------------------------------------------------------------
-dontwarn androidx.work.**
-dontwarn androidx.datastore.**
-dontwarn androidx.paging.**

# ----------------------------------------------------------------------------
# TensorFlow Lite models and audio ML pipelines.
# ----------------------------------------------------------------------------
>>>>>>> f4d1f7ca
-keep class org.tensorflow.lite.** { *; }
-keep class org.tensorflow.lite.support.** { *; }
-keep class org.tensorflow.lite.gpu.** { *; }
-keep class org.tensorflow.lite.nnapi.** { *; }
-dontwarn org.tensorflow.lite.**

# ----------------------------------------------------------------------------
# Google Cloud Speech (optional feature) & supporting libraries.
# ----------------------------------------------------------------------------
-keep class com.google.cloud.speech.** { *; }
-keep class com.google.api.gax.** { *; }
-keep class com.google.auth.** { *; }
-dontwarn com.google.cloud.speech.**
-dontwarn com.google.api.gax.**
-dontwarn io.grpc.**
-dontwarn org.threeten.bp.**

# ----------------------------------------------------------------------------
# Firebase (optional feature toggles).
# ----------------------------------------------------------------------------
-keep class com.google.firebase.** { *; }
-keep class com.google.android.gms.** { *; }
-dontwarn com.google.firebase.**
-dontwarn com.google.android.gms.**

# ----------------------------------------------------------------------------
# App Center analytics & diagnostics.
# ----------------------------------------------------------------------------
-keep class com.microsoft.appcenter.** { *; }
-dontwarn com.microsoft.appcenter.**

# ----------------------------------------------------------------------------
# SQLCipher & security libraries.
# ----------------------------------------------------------------------------
-keep class net.sqlcipher.** { *; }
-dontwarn net.sqlcipher.**
-keep class javax.crypto.** { *; }
-dontwarn javax.crypto.**
-keep class java.security.** { *; }
-dontwarn java.security.**

# ----------------------------------------------------------------------------
# Optional third-party integrations (WebRTC VAD, audio transforms, etc.).
# ----------------------------------------------------------------------------
-keep class com.github.wendykierp.JTransforms.** { *; }
-dontwarn com.github.wendykierp.JTransforms.**
-keep class org.webrtc.** { *; }
-dontwarn org.webrtc.**

<<<<<<< HEAD
# Keep encryption libraries
-keep class javax.crypto.** { *; }
-keep class java.security.** { *; }
-dontwarn javax.crypto.**
-dontwarn java.security.**

# Keep Timber logging
-keep class timber.log.** { *; }
-dontwarn timber.log.**

# Keep Biometric authentication
-keep class androidx.biometric.** { *; }
-dontwarn androidx.biometric.**

# Keep Navigation Component
-keep class androidx.navigation.** { *; }
-keepnames class androidx.navigation.fragment.NavHostFragment
-keepnames class * extends androidx.fragment.app.Fragment

# Keep Lifecycle components
-keep class androidx.lifecycle.** { *; }
-keep class * implements androidx.lifecycle.LifecycleObserver {
    <init>(...);
}
-keep class * extends androidx.lifecycle.ViewModel {
    <init>(...);
}
-keepclassmembers class androidx.lifecycle.Lifecycle$State { *; }
-keepclassmembers class androidx.lifecycle.Lifecycle$Event { *; }

# Keep Paging library
-keep class androidx.paging.** { *; }
-dontwarn androidx.paging.**

# Keep DataStore
-keep class androidx.datastore.** { *; }
-dontwarn androidx.datastore.**

# Keep ML Kit
-keep class com.google.mlkit.** { *; }
-dontwarn com.google.mlkit.**

# Keep ExoPlayer (if used for audio playback)
-keep class com.google.android.exoplayer2.** { *; }
-dontwarn com.google.android.exoplayer2.**

# Keep CameraX (if used)
-keep class androidx.camera.** { *; }
-dontwarn androidx.camera.**

# Keep SQLCipher for encrypted database
-keep class net.sqlcipher.** { *; }
-keep class net.sqlcipher.database.** { *; }
-dontwarn net.sqlcipher.**

# Keep Coil image loading library
-keep class coil.** { *; }
-keep interface coil.** { *; }
-dontwarn coil.**

# Keep Accompanist Permissions library
-keep class com.google.accompanist.permissions.** { *; }
-dontwarn com.google.accompanist.**

# Keep MPAndroidChart library
-keep class com.github.mikephil.charting.** { *; }
-dontwarn com.github.mikephil.charting.**

# Keep LeakCanary out of release builds
-dontwarn com.squareup.leakcanary.**

# Keep SecurityCrypto (EncryptedSharedPreferences)
-keep class androidx.security.crypto.** { *; }
-keep class com.google.crypto.tink.** { *; }
-dontwarn androidx.security.crypto.**
-dontwarn com.google.crypto.tink.**

# Keep Splash Screen API
-keep class androidx.core.splashscreen.** { *; }
-dontwarn androidx.core.splashscreen.**

# Keep kotlinx.datetime
-keep class kotlinx.datetime.** { *; }
-dontwarn kotlinx.datetime.**

# Remove logging in release builds
=======
# ----------------------------------------------------------------------------
# Logging removal for release builds.
# ----------------------------------------------------------------------------
>>>>>>> f4d1f7ca
-assumenosideeffects class android.util.Log {
    public static int v(java.lang.String, java.lang.String);
    public static int v(java.lang.String, java.lang.String, java.lang.Throwable);
    public static int d(java.lang.String, java.lang.String);
    public static int d(java.lang.String, java.lang.String, java.lang.Throwable);
    public static int i(java.lang.String, java.lang.String);
    public static int i(java.lang.String, java.lang.String, java.lang.Throwable);
    public static int w(java.lang.String, java.lang.String);
    public static int w(java.lang.String, java.lang.String, java.lang.Throwable);
    public static int e(java.lang.String, java.lang.String);
    public static int e(java.lang.String, java.lang.String, java.lang.Throwable);
    public static boolean isLoggable(java.lang.String, int);
}

-assumenosideeffects class timber.log.Timber {
    public static *** v(...);
    public static *** d(...);
    public static *** i(...);
}<|MERGE_RESOLUTION|>--- conflicted
+++ resolved
@@ -1,42 +1,3 @@
-<<<<<<< HEAD
-# Add project specific ProGuard rules here.
-# You can control the set of applied configuration files using the
-# proguardFiles setting in build.gradle.kts.
-#
-# For more details, see
-#   http://developer.android.com/guide/developing/tools/proguard.html
-
-# If your project uses WebView with JS, uncomment the following
-# and specify the fully qualified class name to the JavaScript interface
-# class:
-#-keepclassmembers class fqcn.of.javascript.interface.for.webview {
-#   public *;
-#}
-
-# Keep line number information for debugging stack traces in crash reports
--keepattributes SourceFile,LineNumberTable
--renamesourcefileattribute SourceFile
-
-# Keep important attributes for reflection and serialization
--keepattributes Signature, InnerClasses, EnclosingMethod
--keepattributes RuntimeVisibleAnnotations, RuntimeVisibleParameterAnnotations
--keepattributes RuntimeInvisibleAnnotations, RuntimeInvisibleParameterAnnotations
--keepattributes AnnotationDefault
--keepattributes *Annotation*
-
-# Keep all classes in the main package but allow obfuscation
--keep class com.voiceledger.ghana.** { *; }
--keep class com.voiceledger.ghana.data.local.entity.** { *; }
--keep class com.voiceledger.ghana.domain.model.** { *; }
--keep class com.voiceledger.ghana.presentation.** { *; }
-
-# Keep Room database classes and annotations
--keep class * extends androidx.room.RoomDatabase
--keep @androidx.room.Entity class *
--keep @androidx.room.Dao class *
--keep @androidx.room.Database class *
--keep class * extends androidx.room.migration.Migration
-=======
 # Voice Ledger ProGuard / R8 configuration
 # ------------------------------------------------------------------------------
 # This configuration keeps the minimum surface area needed for reflection-based
@@ -94,7 +55,6 @@
 -keepclassmembers class * {
     @androidx.room.* <methods>;
 }
->>>>>>> f4d1f7ca
 -dontwarn androidx.room.paging.**
 -keep class androidx.room.paging.** { *; }
 
@@ -119,31 +79,10 @@
     kotlinx.serialization.KSerializer serializer(...);
 }
 
-<<<<<<< HEAD
-# Keep Hilt Worker Factory and Workers
--keep class androidx.hilt.work.HiltWorkerFactory
--keep @androidx.hilt.work.HiltWorker class *
--keep class * extends androidx.work.ListenableWorker {
-    public <init>(android.content.Context, androidx.work.WorkerParameters);
-}
-
-# Keep Assisted Injection for Hilt Workers
--keep class dagger.assisted.** { *; }
--keep @dagger.assisted.AssistedFactory class *
--keep @dagger.assisted.AssistedInject class *
--keepclasseswithmembers class * {
-    @dagger.assisted.Assisted <fields>;
-    @dagger.assisted.Assisted <methods>;
-    @dagger.assisted.AssistedInject <init>(...);
-}
-
-# Keep Retrofit and OkHttp
-=======
 # ----------------------------------------------------------------------------
 # Retrofit / OkHttp networking stack.
 # ----------------------------------------------------------------------------
 -keepattributes RuntimeVisibleAnnotations,RuntimeVisibleParameterAnnotations,AnnotationDefault
->>>>>>> f4d1f7ca
 -keepclassmembers,allowshrinking,allowobfuscation interface * {
     @retrofit2.http.* <methods>;
 }
@@ -156,17 +95,6 @@
 -dontwarn retrofit2.KotlinExtensions$*
 -dontwarn org.codehaus.mojo.animal_sniffer.IgnoreJRERequirement
 
-<<<<<<< HEAD
-# Keep Gson classes
--dontwarn sun.misc.**
--keep class com.google.gson.** { *; }
--keep class * implements com.google.gson.TypeAdapter
--keep class * implements com.google.gson.TypeAdapterFactory
--keep class * implements com.google.gson.JsonSerializer
--keep class * implements com.google.gson.JsonDeserializer
--keepclassmembers,allowobfuscation class * {
-  @com.google.gson.annotations.SerializedName <fields>;
-=======
 # ----------------------------------------------------------------------------
 # Kotlin coroutines (ensure dispatchers and debug helpers are retained).
 # ----------------------------------------------------------------------------
@@ -174,7 +102,6 @@
 -keepnames class kotlinx.coroutines.CoroutineExceptionHandler {}
 -keepclassmembers class kotlinx.coroutines.** {
     volatile <fields>;
->>>>>>> f4d1f7ca
 }
 -keepclassmembers class kotlin.coroutines.SafeContinuation {
     volatile <fields>;
@@ -182,58 +109,6 @@
 -dontwarn java.lang.ClassValue
 -dontwarn org.codehaus.mojo.animal_sniffer.IgnoreJRERequirement
 
-<<<<<<< HEAD
-# Keep kotlinx.serialization
--keepattributes *Annotation*, InnerClasses
--dontnote kotlinx.serialization.AnnotationsKt
--keepclassmembers class kotlinx.serialization.json.** {
-    *** Companion;
-}
--keepclasseswithmembers class kotlinx.serialization.json.** {
-    kotlinx.serialization.KSerializer serializer(...);
-}
--keep,includedescriptorclasses class com.voiceledger.ghana.**$serializer { *; }
--keepclassmembers class com.voiceledger.ghana.** {
-    *** Companion;
-}
--keepclasseswithmembers class com.voiceledger.ghana.** {
-    kotlinx.serialization.KSerializer serializer(...);
-}
--keep @kotlinx.serialization.Serializable class * { *; }
-
-# Keep Parcelable classes
--keep class * implements android.os.Parcelable {
-    public static final android.os.Parcelable$Creator *;
-}
--keepclassmembers class * implements android.os.Parcelable {
-    public <fields>;
-    private <fields>;
-}
--keep @kotlinx.parcelize.Parcelize class * { *; }
-
-# Keep Enum classes and their values
--keepclassmembers enum * {
-    public static **[] values();
-    public static ** valueOf(java.lang.String);
-    **[] $VALUES;
-    public *;
-}
-
-# Keep App Center SDK (Analytics & Crashes)
--keep class com.microsoft.appcenter.** { *; }
--keep class com.microsoft.appcenter.analytics.** { *; }
--keep class com.microsoft.appcenter.crashes.** { *; }
--keep interface com.microsoft.appcenter.** { *; }
--dontwarn com.microsoft.appcenter.**
--keepattributes Exceptions, InnerClasses
-
-# Keep App Center crash reporting data
--keepclassmembers class * extends java.lang.Throwable {
-    <init>(...);
-}
-
-# Keep TensorFlow Lite and related classes
-=======
 # ----------------------------------------------------------------------------
 # WorkManager, DataStore, and Paging integrations.
 # ----------------------------------------------------------------------------
@@ -244,7 +119,6 @@
 # ----------------------------------------------------------------------------
 # TensorFlow Lite models and audio ML pipelines.
 # ----------------------------------------------------------------------------
->>>>>>> f4d1f7ca
 -keep class org.tensorflow.lite.** { *; }
 -keep class org.tensorflow.lite.support.** { *; }
 -keep class org.tensorflow.lite.gpu.** { *; }
@@ -294,98 +168,9 @@
 -keep class org.webrtc.** { *; }
 -dontwarn org.webrtc.**
 
-<<<<<<< HEAD
-# Keep encryption libraries
--keep class javax.crypto.** { *; }
--keep class java.security.** { *; }
--dontwarn javax.crypto.**
--dontwarn java.security.**
-
-# Keep Timber logging
--keep class timber.log.** { *; }
--dontwarn timber.log.**
-
-# Keep Biometric authentication
--keep class androidx.biometric.** { *; }
--dontwarn androidx.biometric.**
-
-# Keep Navigation Component
--keep class androidx.navigation.** { *; }
--keepnames class androidx.navigation.fragment.NavHostFragment
--keepnames class * extends androidx.fragment.app.Fragment
-
-# Keep Lifecycle components
--keep class androidx.lifecycle.** { *; }
--keep class * implements androidx.lifecycle.LifecycleObserver {
-    <init>(...);
-}
--keep class * extends androidx.lifecycle.ViewModel {
-    <init>(...);
-}
--keepclassmembers class androidx.lifecycle.Lifecycle$State { *; }
--keepclassmembers class androidx.lifecycle.Lifecycle$Event { *; }
-
-# Keep Paging library
--keep class androidx.paging.** { *; }
--dontwarn androidx.paging.**
-
-# Keep DataStore
--keep class androidx.datastore.** { *; }
--dontwarn androidx.datastore.**
-
-# Keep ML Kit
--keep class com.google.mlkit.** { *; }
--dontwarn com.google.mlkit.**
-
-# Keep ExoPlayer (if used for audio playback)
--keep class com.google.android.exoplayer2.** { *; }
--dontwarn com.google.android.exoplayer2.**
-
-# Keep CameraX (if used)
--keep class androidx.camera.** { *; }
--dontwarn androidx.camera.**
-
-# Keep SQLCipher for encrypted database
--keep class net.sqlcipher.** { *; }
--keep class net.sqlcipher.database.** { *; }
--dontwarn net.sqlcipher.**
-
-# Keep Coil image loading library
--keep class coil.** { *; }
--keep interface coil.** { *; }
--dontwarn coil.**
-
-# Keep Accompanist Permissions library
--keep class com.google.accompanist.permissions.** { *; }
--dontwarn com.google.accompanist.**
-
-# Keep MPAndroidChart library
--keep class com.github.mikephil.charting.** { *; }
--dontwarn com.github.mikephil.charting.**
-
-# Keep LeakCanary out of release builds
--dontwarn com.squareup.leakcanary.**
-
-# Keep SecurityCrypto (EncryptedSharedPreferences)
--keep class androidx.security.crypto.** { *; }
--keep class com.google.crypto.tink.** { *; }
--dontwarn androidx.security.crypto.**
--dontwarn com.google.crypto.tink.**
-
-# Keep Splash Screen API
--keep class androidx.core.splashscreen.** { *; }
--dontwarn androidx.core.splashscreen.**
-
-# Keep kotlinx.datetime
--keep class kotlinx.datetime.** { *; }
--dontwarn kotlinx.datetime.**
-
-# Remove logging in release builds
-=======
 # ----------------------------------------------------------------------------
 # Logging removal for release builds.
 # ----------------------------------------------------------------------------
->>>>>>> f4d1f7ca
 -assumenosideeffects class android.util.Log {
     public static int v(java.lang.String, java.lang.String);
     public static int v(java.lang.String, java.lang.String, java.lang.Throwable);
