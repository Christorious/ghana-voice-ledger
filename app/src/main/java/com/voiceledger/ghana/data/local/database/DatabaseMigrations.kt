--- conflicted
+++ resolved
@@ -11,42 +11,34 @@
     
     /**
      * Migration from version 1 to 2
-<<<<<<< HEAD
      * Adds offline_operations table for persistent offline queue
      */
     val MIGRATION_1_2 = object : Migration(1, 2) {
         override fun migrate(database: SupportSQLiteDatabase) {
-=======
      * Adds offline_operations table for offline-first architecture
      */
     val MIGRATION_1_2 = object : Migration(1, 2) {
         override fun migrate(database: SupportSQLiteDatabase) {
             // Create offline_operations table for queuing operations when offline
->>>>>>> f1c1303b
             database.execSQL("""
                 CREATE TABLE IF NOT EXISTS offline_operations (
                     id TEXT PRIMARY KEY NOT NULL,
                     type TEXT NOT NULL,
                     data TEXT NOT NULL,
                     timestamp INTEGER NOT NULL,
-<<<<<<< HEAD
                     priority TEXT NOT NULL,
                     status TEXT NOT NULL,
-=======
                     priority TEXT NOT NULL DEFAULT 'NORMAL',
                     status TEXT NOT NULL DEFAULT 'PENDING',
->>>>>>> f1c1303b
                     errorMessage TEXT,
                     lastAttempt INTEGER,
                     retryCount INTEGER NOT NULL DEFAULT 0
                 )
             """)
             
-<<<<<<< HEAD
             database.execSQL("CREATE INDEX IF NOT EXISTS index_offline_operations_status ON offline_operations(status)")
             database.execSQL("CREATE INDEX IF NOT EXISTS index_offline_operations_priority ON offline_operations(priority)")
             database.execSQL("CREATE INDEX IF NOT EXISTS index_offline_operations_timestamp ON offline_operations(timestamp)")
-=======
             // Create indexes for efficient querying
             database.execSQL("CREATE INDEX IF NOT EXISTS index_offline_operations_timestamp ON offline_operations(timestamp)")
             database.execSQL("CREATE INDEX IF NOT EXISTS index_offline_operations_type ON offline_operations(type)")
@@ -86,7 +78,6 @@
             database.execSQL("CREATE INDEX IF NOT EXISTS index_product_vocabulary_frequency ON product_vocabulary(frequency)")
             database.execSQL("CREATE INDEX IF NOT EXISTS index_product_vocabulary_isLearned ON product_vocabulary(isLearned)")
             database.execSQL("CREATE INDEX IF NOT EXISTS index_product_vocabulary_updatedAt ON product_vocabulary(updatedAt)")
->>>>>>> f1c1303b
         }
     }
     
