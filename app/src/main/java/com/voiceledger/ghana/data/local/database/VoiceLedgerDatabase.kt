package com.voiceledger.ghana.data.local.database

import androidx.room.Database
import androidx.room.RoomDatabase
<<<<<<< HEAD
=======
import com.voiceledger.ghana.data.local.dao.AudioMetadataDao
import com.voiceledger.ghana.data.local.dao.DailySummaryDao
import com.voiceledger.ghana.data.local.dao.ProductVocabularyDao
import com.voiceledger.ghana.data.local.dao.SpeakerProfileDao
import com.voiceledger.ghana.data.local.dao.TransactionDao
import com.voiceledger.ghana.data.local.entity.AudioMetadata
import com.voiceledger.ghana.data.local.entity.DailySummary
import com.voiceledger.ghana.data.local.entity.ProductVocabulary
import com.voiceledger.ghana.data.local.entity.SpeakerProfile
import com.voiceledger.ghana.data.local.entity.Transaction
import androidx.room.migration.Migration
import androidx.room.withTransaction
>>>>>>> f1c1303b
import androidx.sqlite.db.SupportSQLiteDatabase
import android.content.Context
import com.voiceledger.ghana.BuildConfig
import com.voiceledger.ghana.data.local.dao.*
import com.voiceledger.ghana.data.local.entity.*
import com.voiceledger.ghana.data.local.database.seed.ProductVocabularySeeder
import com.voiceledger.ghana.data.local.database.seed.SeedDataLoader
import kotlinx.coroutines.CoroutineDispatcher
import kotlinx.coroutines.CoroutineScope
import kotlinx.coroutines.Dispatchers
import kotlinx.coroutines.SupervisorJob
import kotlinx.coroutines.launch
import timber.log.Timber

/**
 * Main Room database for Ghana Voice Ledger.
 * Includes all entities and provides access to DAOs.
 */
@Database(
    entities = [
        Transaction::class,
        DailySummary::class,
        SpeakerProfile::class,
        ProductVocabulary::class,
        AudioMetadata::class,
        OfflineOperationEntity::class
<<<<<<< HEAD
=======
        OfflineOperation::class
>>>>>>> f1c1303b
    ],
    version = 2,
    exportSchema = true
)
abstract class VoiceLedgerDatabase : RoomDatabase() {

    abstract fun transactionDao(): TransactionDao
    abstract fun dailySummaryDao(): DailySummaryDao
    abstract fun speakerProfileDao(): SpeakerProfileDao
    abstract fun productVocabularyDao(): ProductVocabularyDao
    abstract fun audioMetadataDao(): AudioMetadataDao
<<<<<<< HEAD
=======

    companion object {
        const val DATABASE_NAME = "voice_ledger_database"
>>>>>>> f1c1303b
    abstract fun offlineOperationDao(): OfflineOperationDao
    
    companion object {
        const val DATABASE_NAME = "voice_ledger_database"
        
        @Volatile
        private var INSTANCE: VoiceLedgerDatabase? = null
        
        fun getDatabase(context: Context): VoiceLedgerDatabase {
            return INSTANCE ?: synchronized(this) {
                val instance = Room.databaseBuilder(
                    context.applicationContext,
                    VoiceLedgerDatabase::class.java,
                    DATABASE_NAME
                )
<<<<<<< HEAD
=======
                    .addMigrations(MIGRATION_1_2) // Future migrations
                    .addCallback(createSeedDataCallback(context.applicationContext))
>>>>>>> f1c1303b
                    .addMigrations(*DatabaseMigrations.getAllMigrations())
                    .addCallback(DatabaseCallback())
                    .build()
                INSTANCE = instance
                instance
            }
        }
        
        /**
         * Get encrypted database instance using SQLCipher
         * This will be used in production for data security
         */
        fun getEncryptedDatabase(context: Context, passphrase: String): VoiceLedgerDatabase {
            return Room.databaseBuilder(
                context.applicationContext,
                VoiceLedgerDatabase::class.java,
                DATABASE_NAME
            )
                .openHelperFactory(net.sqlcipher.room.SupportFactory(passphrase.toByteArray()))
<<<<<<< HEAD
=======
                .addMigrations(MIGRATION_1_2)
                .addCallback(createSeedDataCallback(context.applicationContext))
>>>>>>> f1c1303b
                .addMigrations(*DatabaseMigrations.getAllMigrations())
                .addCallback(DatabaseCallback())
                .build()
        }
        
<<<<<<< HEAD
=======
        /**
         * Migration from version 1 to 2
         * Adds offline operations table for durable queue
         */
        private val MIGRATION_1_2 = object : Migration(1, 2) {
            override fun migrate(database: SupportSQLiteDatabase) {
                // Create offline operations table
                database.execSQL("""
                    CREATE TABLE IF NOT EXISTS offline_operations (
                        id TEXT NOT NULL PRIMARY KEY,
                        operationType TEXT NOT NULL,
                        entityType TEXT NOT NULL,
                        entityId TEXT NOT NULL,
                        data TEXT NOT NULL,
                        INTEGER NOT NULL,
                        synced INTEGER NOT NULL DEFAULT 0,
                        retryCount INTEGER NOT NULL DEFAULT 0,
                        maxRetries INTEGER NOT NULL DEFAULT 3,
                        lastError TEXT,
                        priority INTEGER NOT NULL DEFAULT 3,
                        processing INTEGER NOT NULL DEFAULT 0
                    )
                """)
                
                // Create indices for offline operations
                database.execSQL("CREATE INDEX IF NOT EXISTS index_offline_operations_operationType ON offline_operations(operationType)")
                database.execSQL("CREATE INDEX IF NOT EXISTS index_offline_operations_timestamp ON offline_operations(timestamp)")
                database.execSQL("CREATE INDEX IF NOT EXISTS index_offline_operations_synced ON offline_operations(synced)")
                database.execSQL("CREATE INDEX IF NOT EXISTS index_offline_operations_retryCount ON offline_operations(retryCount)")
            }
        }
        
        internal fun createSeedDataCallback(
            context: Context,
            dispatcher: CoroutineDispatcher = Dispatchers.IO
        ): RoomDatabase.Callback {
            return DatabaseCallback(context.applicationContext, dispatcher)
        }
>>>>>>> f1c1303b
    }
    
    /**
     * Database callback for initialization and pre-population
     * Loads seed data from structured JSON assets instead of hardcoded SQL
     */
    private class DatabaseCallback(
        context: Context,
        dispatcher: CoroutineDispatcher = Dispatchers.IO
    ) : RoomDatabase.Callback() {
        
        private val applicationContext = context.applicationContext
        private val databaseScope = CoroutineScope(SupervisorJob() + dispatcher)
        private val seedDataLoader = SeedDataLoader(applicationContext)
        private val seeder = ProductVocabularySeeder(seedDataLoader)
        
        override fun onCreate(db: SupportSQLiteDatabase) {
            super.onCreate(db)
            databaseScope.launch {
                populateInitialData()
            }
        }
        
        private suspend fun populateInitialData() {
            val database = INSTANCE ?: run {
                Timber.w("Database instance not available for seed data loading")
                return
            }
            
            try {
                val result = seeder.seed(database)
                result.onSuccess { insertedCount ->
                    if (insertedCount > 0) {
                        Timber.i("Seeded $insertedCount product vocabulary entries from assets")
                    } else {
                        Timber.i("Product vocabulary already populated; no seed entries inserted")
                    }
                }.onFailure { error ->
                    Timber.e(error, "Failed to seed product vocabulary from assets")
                    if (BuildConfig.DEBUG_MODE) {
                        throw IllegalStateException("Failed to seed product vocabulary", error)
                    }
                }
            } catch (error: Exception) {
                Timber.e(error, "Unexpected error during product vocabulary seeding")
                if (BuildConfig.DEBUG_MODE) {
                    throw IllegalStateException("Unexpected error during product vocabulary seeding", error)
                }
            }
        }
    }
}<|MERGE_RESOLUTION|>--- conflicted
+++ resolved
@@ -2,8 +2,6 @@
 
 import androidx.room.Database
 import androidx.room.RoomDatabase
-<<<<<<< HEAD
-=======
 import com.voiceledger.ghana.data.local.dao.AudioMetadataDao
 import com.voiceledger.ghana.data.local.dao.DailySummaryDao
 import com.voiceledger.ghana.data.local.dao.ProductVocabularyDao
@@ -16,7 +14,6 @@
 import com.voiceledger.ghana.data.local.entity.Transaction
 import androidx.room.migration.Migration
 import androidx.room.withTransaction
->>>>>>> f1c1303b
 import androidx.sqlite.db.SupportSQLiteDatabase
 import android.content.Context
 import com.voiceledger.ghana.BuildConfig
@@ -43,10 +40,7 @@
         ProductVocabulary::class,
         AudioMetadata::class,
         OfflineOperationEntity::class
-<<<<<<< HEAD
-=======
         OfflineOperation::class
->>>>>>> f1c1303b
     ],
     version = 2,
     exportSchema = true
@@ -58,12 +52,9 @@
     abstract fun speakerProfileDao(): SpeakerProfileDao
     abstract fun productVocabularyDao(): ProductVocabularyDao
     abstract fun audioMetadataDao(): AudioMetadataDao
-<<<<<<< HEAD
-=======
 
     companion object {
         const val DATABASE_NAME = "voice_ledger_database"
->>>>>>> f1c1303b
     abstract fun offlineOperationDao(): OfflineOperationDao
     
     companion object {
@@ -79,11 +70,8 @@
                     VoiceLedgerDatabase::class.java,
                     DATABASE_NAME
                 )
-<<<<<<< HEAD
-=======
                     .addMigrations(MIGRATION_1_2) // Future migrations
                     .addCallback(createSeedDataCallback(context.applicationContext))
->>>>>>> f1c1303b
                     .addMigrations(*DatabaseMigrations.getAllMigrations())
                     .addCallback(DatabaseCallback())
                     .build()
@@ -103,18 +91,13 @@
                 DATABASE_NAME
             )
                 .openHelperFactory(net.sqlcipher.room.SupportFactory(passphrase.toByteArray()))
-<<<<<<< HEAD
-=======
                 .addMigrations(MIGRATION_1_2)
                 .addCallback(createSeedDataCallback(context.applicationContext))
->>>>>>> f1c1303b
                 .addMigrations(*DatabaseMigrations.getAllMigrations())
                 .addCallback(DatabaseCallback())
                 .build()
         }
         
-<<<<<<< HEAD
-=======
         /**
          * Migration from version 1 to 2
          * Adds offline operations table for durable queue
@@ -153,7 +136,6 @@
         ): RoomDatabase.Callback {
             return DatabaseCallback(context.applicationContext, dispatcher)
         }
->>>>>>> f1c1303b
     }
     
     /**
