--- conflicted
+++ resolved
@@ -17,16 +17,13 @@
 @Entity(
     tableName = "daily_summaries",
     indices = [
-<<<<<<< HEAD
         Index(value = ["date"], unique = true),
         Index(value = ["timestamp"]),
         Index(value = ["totalSales"]),
         Index(value = ["synced"])
-=======
         Index(value = ["synced"]),
         Index(value = ["timestamp"]),
         Index(value = ["date", "synced"])
->>>>>>> cc8d0120
     ]
 )
 @TypeConverters(DailySummaryConverters::class)
