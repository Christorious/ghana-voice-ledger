package com.voiceledger.ghana.data.repository

import com.voiceledger.ghana.data.local.dao.TransactionDao
import com.voiceledger.ghana.data.local.entity.Transaction
import com.voiceledger.ghana.domain.model.TransactionAnalytics
import com.voiceledger.ghana.domain.repository.TransactionRepository
import com.voiceledger.ghana.security.SecurityManager
import com.voiceledger.ghana.util.DateUtils
import kotlinx.coroutines.flow.Flow
import kotlinx.coroutines.flow.map
import javax.inject.Inject
import javax.inject.Singleton

/**
 * Implementation of TransactionRepository
 * Handles all transaction-related data operations
 */
@Singleton
class TransactionRepositoryImpl @Inject constructor(
    private val transactionDao: TransactionDao,
    private val securityManager: SecurityManager
) : TransactionRepository {
    
    override fun getAllTransactions(): Flow<List<Transaction>> {
        return transactionDao.getAllTransactions()
    }
    
    override fun getTransactionsByDate(date: String): Flow<List<Transaction>> {
        return transactionDao.getTransactionsByDate(date)
    }
    
    override fun getTodaysTransactions(): Flow<List<Transaction>> {
        val today = DateUtils.getTodayDateString()
        return transactionDao.getTransactionsByDate(today)
    }
    
    override fun getTodaysAnalytics(): Flow<TransactionAnalytics> {
        return getTodaysTransactions().map { transactions ->
            computeAnalytics(transactions)
        }
    }
    
    private fun computeAnalytics(transactions: List<Transaction>): TransactionAnalytics {
        if (transactions.isEmpty()) {
            return TransactionAnalytics(
                totalSales = 0.0,
                transactionCount = 0,
                topProduct = null,
                peakHour = null,
                uniqueCustomers = 0,
                averageTransactionValue = 0.0
            )
        }
        
        val totalSales = transactions.sumOf { it.amount }
        val transactionCount = transactions.size
        
        val topProduct = transactions
            .groupingBy { it.product }
            .eachCount()
            .maxByOrNull { it.value }
            ?.key
        
        val peakHour = transactions
            .groupingBy { extractHourOfDay(it.timestamp) }
            .eachCount()
            .maxByOrNull { it.value }
            ?.key
            ?.let { hour -> formatHourRange(hour) }
        
        val uniqueCustomers = transactions
            .mapNotNull { it.customerId }
            .toSet()
            .size
        
        val averageTransactionValue = totalSales / transactionCount
        
        return TransactionAnalytics(
            totalSales = totalSales,
            transactionCount = transactionCount,
            topProduct = topProduct,
            peakHour = peakHour,
            uniqueCustomers = uniqueCustomers,
            averageTransactionValue = averageTransactionValue
        )
    }
    
    private fun extractHourOfDay(timestamp: Long): Int {
        val calendar = Calendar.getInstance()
        calendar.timeInMillis = timestamp
        return calendar.get(Calendar.HOUR_OF_DAY)
    }
    
    private fun formatHourRange(hour: Int): String {
        val nextHour = (hour + 1) % 24
        return String.format(Locale.getDefault(), "%02d:00-%02d:00", hour, nextHour)
    }
    
    override fun getTransactionsByCustomer(customerId: String): Flow<List<Transaction>> {
        return transactionDao.getTransactionsByCustomer(customerId)
    }
    
    override fun getTransactionsByProduct(product: String): Flow<List<Transaction>> {
        return transactionDao.getTransactionsByProduct(product)
    }
    
    override fun getTransactionsNeedingReview(): Flow<List<Transaction>> {
        return transactionDao.getTransactionsNeedingReview()
    }
    
    override fun getTransactionsByTimeRange(startTime: Long, endTime: Long): Flow<List<Transaction>> {
        return transactionDao.getTransactionsByTimeRange(startTime, endTime)
    }
    
    override fun getTransactionsByAmountRange(minAmount: Double, maxAmount: Double): Flow<List<Transaction>> {
        return transactionDao.getTransactionsByAmountRange(minAmount, maxAmount)
    }
    
    override suspend fun getTotalSalesForDate(date: String): Double {
        return transactionDao.getTotalSalesForDate(date) ?: 0.0
    }
    
    override suspend fun getTodaysTotalSales(): Double {
        val today = DateUtils.getTodayDateString()
        return getTotalSalesForDate(today)
    }
    
    override suspend fun getTransactionCountForDate(date: String): Int {
        return transactionDao.getTransactionCountForDate(date)
    }
    
    override suspend fun getTodaysTransactionCount(): Int {
        val today = DateUtils.getTodayDateString()
        return getTransactionCountForDate(today)
    }
    
    override suspend fun getTopProductForDate(date: String): String? {
        return transactionDao.getTopProductForDate(date)
    }
    
    override suspend fun getTodaysTopProduct(): String? {
        val today = DateUtils.getTodayDateString()
        return getTopProductForDate(today)
    }
    
    override suspend fun getUniqueCustomerCountForDate(date: String): Int {
        return transactionDao.getUniqueCustomerCountForDate(date)
    }
    
    override suspend fun getTodaysUniqueCustomerCount(): Int {
        val today = DateUtils.getTodayDateString()
        return getUniqueCustomerCountForDate(today)
    }
    
    override suspend fun getAverageTransactionValueForDate(date: String): Double {
        return transactionDao.getAverageTransactionValueForDate(date) ?: 0.0
    }
    
    override suspend fun getTodaysAverageTransactionValue(): Double {
        val today = DateUtils.getTodayDateString()
        return getAverageTransactionValueForDate(today)
    }
    
    override suspend fun getMostProfitableHourForDate(date: String): Int? {
        return transactionDao.getMostProfitableHourForDate(date)
    }
    
    override suspend fun getTodaysMostProfitableHour(): Int? {
        val today = DateUtils.getTodayDateString()
        return getMostProfitableHourForDate(today)
    }
    
    override suspend fun getPeakHourForDate(date: String): String? {
        return transactionDao.getPeakHourForDate(date)
    }
    
    override suspend fun getTodaysPeakHour(): String? {
        val today = DateUtils.getTodayDateString()
        return getPeakHourForDate(today)
    }
    
    override suspend fun getTransactionById(id: String): Transaction? {
        return transactionDao.getTransactionById(id)
    }
    
    override suspend fun insertTransaction(transaction: Transaction) {
        val transactionWithDate = transaction.copy(
            date = DateUtils.formatDate(transaction.timestamp)
        )
        transactionDao.insertTransaction(transactionWithDate)
    }
    
    override suspend fun insertTransactions(transactions: List<Transaction>) {
        val transactionsWithDate = transactions.map { transaction ->
            transaction.copy(
                date = DateUtils.formatDate(transaction.timestamp)
            )
        }
        transactionDao.insertTransactions(transactionsWithDate)
    }
    
    override suspend fun updateTransaction(transaction: Transaction) {
        transactionDao.updateTransaction(transaction)
    }
    
    override suspend fun deleteTransaction(transaction: Transaction) {
        transactionDao.deleteTransaction(transaction)
    }
    
    override suspend fun deleteTransactionById(id: String) {
        transactionDao.deleteTransactionById(id)
    }
    
    override suspend fun markTransactionAsReviewed(id: String) {
        transactionDao.markTransactionAsReviewed(id)
    }
    
    override suspend fun getUnsyncedTransactions(): List<Transaction> {
        return transactionDao.getUnsyncedTransactions()
    }
    
    override suspend fun markTransactionsAsSynced(ids: List<String>) {
        transactionDao.markTransactionsAsSynced(ids)
    }
    
    override suspend fun deleteOldTransactions(daysToKeep: Int) {
        val cutoffDate = DateUtils.getDateDaysAgo(daysToKeep)
        transactionDao.deleteOldTransactions(cutoffDate)
    }
    
    override suspend fun getAllProducts(): List<String> {
        return transactionDao.getAllProducts()
    }
    
    override suspend fun getAllCustomerIds(): List<String> {
        return transactionDao.getAllCustomerIds()
    }
    
    override fun searchTransactions(query: String): Flow<List<Transaction>> {
        val sanitizedQuery = securityManager.sanitizeForQuery(query)
        if (sanitizedQuery.isBlank()) {
            return getAllTransactions()
        }
        return getAllTransactions().map { transactions ->
            transactions.filter { transaction ->
                transaction.product.contains(sanitizedQuery, ignoreCase = true) ||
                transaction.transcriptSnippet.contains(sanitizedQuery, ignoreCase = true) ||
                transaction.amount.toString().contains(sanitizedQuery) ||
                transaction.customerId?.contains(sanitizedQuery, ignoreCase = true) == true
            }
        }
    }
    
    override suspend fun getTransactionStats(startDate: String, endDate: String): TransactionStats {
        val transactions = transactionDao.getTransactionsByDateSync(startDate)
        
        return TransactionStats(
            totalTransactions = transactions.size,
            totalAmount = transactions.sumOf { it.amount },
            averageAmount = if (transactions.isNotEmpty()) transactions.sumOf { it.amount } / transactions.size else 0.0,
            highestAmount = transactions.maxOfOrNull { it.amount } ?: 0.0,
            lowestAmount = transactions.minOfOrNull { it.amount } ?: 0.0,
            uniqueCustomers = transactions.mapNotNull { it.customerId }.distinct().size,
            uniqueProducts = transactions.map { it.product }.distinct().size,
            reviewedTransactions = transactions.count { it.needsReview }
        )
    }
<<<<<<< HEAD
=======
    
>>>>>>> b282ca32
}

/**
 * Data class for transaction statistics
 */
data class TransactionStats(
    val totalTransactions: Int,
    val totalAmount: Double,
    val averageAmount: Double,
    val highestAmount: Double,
    val lowestAmount: Double,
    val uniqueCustomers: Int,
    val uniqueProducts: Int,
    val reviewedTransactions: Int
)<|MERGE_RESOLUTION|>--- conflicted
+++ resolved
@@ -265,10 +265,7 @@
             reviewedTransactions = transactions.count { it.needsReview }
         )
     }
-<<<<<<< HEAD
-=======
-    
->>>>>>> b282ca32
+    
 }
 
 /**
