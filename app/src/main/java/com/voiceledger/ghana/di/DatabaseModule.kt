--- conflicted
+++ resolved
@@ -12,12 +12,9 @@
 import dagger.hilt.InstallIn
 import dagger.hilt.android.qualifiers.ApplicationContext
 import dagger.hilt.components.SingletonComponent
-<<<<<<< HEAD
-=======
 import net.sqlcipher.database.SQLiteDatabase
 import net.sqlcipher.room.SupportFactory
 import javax.inject.Qualifier
->>>>>>> 134c78ea
 import javax.inject.Singleton
 
 /**
@@ -39,13 +36,11 @@
     @Provides
     @Singleton
     fun provideVoiceLedgerDatabase(@ApplicationContext context: Context): VoiceLedgerDatabase {
-<<<<<<< HEAD
         return DatabaseFactory.createDatabase(
             context = context,
             encrypted = USE_ENCRYPTION,
             passphrase = if (USE_ENCRYPTION) DATABASE_PASSPHRASE else null
         )
-=======
         return VoiceLedgerDatabase.getDatabase(context)
     fun provideVoiceLedgerDatabase(
         @ApplicationContext context: Context,
@@ -87,7 +82,6 @@
         } finally {
             passphraseChars.fill('\u0000')
         }
->>>>>>> 134c78ea
     }
     
     // DAO Providers
