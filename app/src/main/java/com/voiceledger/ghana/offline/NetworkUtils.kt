--- conflicted
+++ resolved
@@ -80,20 +80,17 @@
     /**
      * Check if network is available
      */
-<<<<<<< HEAD
     fun isNetworkAvailable(context: Context): Boolean {
         if (testMode) {
             return testNetworkAvailable
         }
         val connectivityManager = context.getSystemService(Context.CONNECTIVITY_SERVICE) as ConnectivityManager
 
-=======
     fun isNetworkAvailable(context: Context? = null): Boolean {
         val ctx = context ?: appContext ?: return false
         val cm = ctx.getSystemService(Context.CONNECTIVITY_SERVICE) as? ConnectivityManager ?: return false
         val connectivityManager = obtainConnectivityManager(context) ?: return false
         
->>>>>>> 62ef894f
         return if (Build.VERSION.SDK_INT >= Build.VERSION_CODES.M) {
             val network = cm.activeNetwork ?: return false
             val capabilities = cm.getNetworkCapabilities(network) ?: return false
@@ -109,26 +106,22 @@
     /**
      * Check if network is metered (mobile data)
      */
-<<<<<<< HEAD
     fun isNetworkMetered(context: Context): Boolean {
         if (testMode) {
             return false
         }
         val connectivityManager = context.getSystemService(Context.CONNECTIVITY_SERVICE) as ConnectivityManager
-=======
     fun isNetworkMetered(context: Context? = null): Boolean {
         val ctx = context ?: appContext ?: return false
         val cm = ctx.getSystemService(Context.CONNECTIVITY_SERVICE) as? ConnectivityManager ?: return false
         return cm.isActiveNetworkMetered
         val connectivityManager = obtainConnectivityManager(context) ?: return false
->>>>>>> 62ef894f
         return connectivityManager.isActiveNetworkMetered
     }
 
     /**
      * Get network type
      */
-<<<<<<< HEAD
     fun getNetworkType(context: Context): NetworkType {
         if (testMode) {
             return if (testNetworkAvailable) NetworkType.WIFI else NetworkType.NONE
@@ -139,7 +132,6 @@
             val network = connectivityManager.activeNetwork ?: return NetworkType.NONE
             val capabilities = connectivityManager.getNetworkCapabilities(network) ?: return NetworkType.NONE
 
-=======
     fun getNetworkType(context: Context? = null): NetworkType {
         val ctx = context ?: appContext ?: return NetworkType.NONE
         val cm = ctx.getSystemService(Context.CONNECTIVITY_SERVICE) as? ConnectivityManager ?: return NetworkType.NONE
@@ -149,7 +141,6 @@
             val network = cm.activeNetwork ?: return NetworkType.NONE
             val capabilities = cm.getNetworkCapabilities(network) ?: return NetworkType.NONE
             
->>>>>>> 62ef894f
             return when {
                 capabilities.hasTransport(NetworkCapabilities.TRANSPORT_WIFI) -> NetworkType.WIFI
                 capabilities.hasTransport(NetworkCapabilities.TRANSPORT_CELLULAR) -> NetworkType.MOBILE
@@ -158,13 +149,10 @@
             }
         } else {
             @Suppress("DEPRECATION")
-<<<<<<< HEAD
             val networkInfo = connectivityManager.activeNetworkInfo ?: return NetworkType.NONE
 
-=======
             val networkInfo = cm.activeNetworkInfo ?: return NetworkType.NONE
             
->>>>>>> 62ef894f
             return when (networkInfo.type) {
                 ConnectivityManager.TYPE_WIFI -> NetworkType.WIFI
                 ConnectivityManager.TYPE_MOBILE -> NetworkType.MOBILE
@@ -179,7 +167,6 @@
      */
     fun estimateNetworkQuality(context: Context? = null): NetworkQuality {
         if (!isNetworkAvailable(context)) return NetworkQuality.NONE
-<<<<<<< HEAD
 
         if (testMode) {
             return if (testNetworkAvailable) NetworkQuality.GOOD else NetworkQuality.NONE
@@ -190,7 +177,6 @@
             val network = connectivityManager.activeNetwork ?: return NetworkQuality.NONE
             val capabilities = connectivityManager.getNetworkCapabilities(network) ?: return NetworkQuality.NONE
 
-=======
         
         val ctx = context ?: appContext ?: return NetworkQuality.NONE
         val cm = ctx.getSystemService(Context.CONNECTIVITY_SERVICE) as? ConnectivityManager ?: return NetworkQuality.NONE
@@ -200,7 +186,6 @@
             val network = cm.activeNetwork ?: return NetworkQuality.NONE
             val capabilities = cm.getNetworkCapabilities(network) ?: return NetworkQuality.NONE
             
->>>>>>> 62ef894f
             return when {
                 capabilities.hasTransport(NetworkCapabilities.TRANSPORT_WIFI) -> {
                     // WiFi is generally good quality
