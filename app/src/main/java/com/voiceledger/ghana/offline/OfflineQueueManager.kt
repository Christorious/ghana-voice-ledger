--- conflicted
+++ resolved
@@ -3,7 +3,6 @@
 import android.content.Context
 import androidx.hilt.work.HiltWorker
 import androidx.work.*
-<<<<<<< HEAD
 import com.voiceledger.ghana.data.local.entity.OfflineOperationEntity
 import dagger.hilt.android.qualifiers.ApplicationContext
 import kotlinx.coroutines.*
@@ -15,7 +14,6 @@
 import kotlinx.serialization.encodeToString
 import kotlinx.serialization.json.Json
 import java.util.concurrent.ConcurrentHashMap
-=======
 import com.voiceledger.ghana.data.local.dao.OfflineOperationDao
 import com.voiceledger.ghana.data.local.entity.OfflineOperation
 import com.voiceledger.ghana.data.repository.TransactionRepository
@@ -25,7 +23,6 @@
 import dagger.assisted.Assisted
 import dagger.assisted.AssistedInject
 import kotlinx.coroutines.flow.first
->>>>>>> 62ef894f
 import java.util.concurrent.TimeUnit
 
 /**
@@ -33,17 +30,14 @@
  * Handles durable storage and retry logic for offline operations
  */
 class OfflineQueueManager @Inject constructor(
-<<<<<<< HEAD
     @ApplicationContext private val context: Context,
     private val offlineOperationDao: com.voiceledger.ghana.data.local.dao.OfflineOperationDao
-=======
     private val offlineOperationDao: OfflineOperationDao,
     private val transactionRepository: TransactionRepository,
     private val dailySummaryRepository: DailySummaryRepository,
     private val networkMonitorService: NetworkMonitorService,
     private val gson: Gson,
     @ApplicationContext private val context: Context
->>>>>>> 62ef894f
 ) {
     
     companion object {
@@ -220,7 +214,6 @@
     }
     
     /**
-<<<<<<< HEAD
      * Get all pending items as Flow
      */
     fun getPendingItems(): Flow<List<OfflineOperation>> {
@@ -231,9 +224,7 @@
     
     /**
      * Update queue state
-=======
      * Process a summary operation
->>>>>>> 62ef894f
      */
     private suspend fun processSummaryOperation(operation: OfflineOperation): Boolean {
         return try {
@@ -252,7 +243,6 @@
     /**
      * Sync transaction to remote server
      */
-<<<<<<< HEAD
     private fun loadPersistedOperations() {
         scope.launch {
             val persisted = offlineOperationDao.getAllOperationsSync()
@@ -261,40 +251,32 @@
             }
             updateQueueState()
         }
-=======
     private suspend fun syncTransactionToServer(transactionData: String): Boolean {
         // Implementation would depend on your API client
         // For now, return true to simulate success
         return true
->>>>>>> 62ef894f
     }
     
     /**
      * Update transaction on remote server
      */
-<<<<<<< HEAD
     private suspend fun persistOperation(operation: OfflineOperation) {
         offlineOperationDao.upsertOperation(operation.toEntity())
-=======
     private suspend fun updateTransactionOnServer(transactionId: String, transactionData: String): Boolean {
         // Implementation would depend on your API client
         // For now, return true to simulate success
         return true
->>>>>>> 62ef894f
     }
     
     /**
      * Sync summary to remote server
      */
-<<<<<<< HEAD
     private suspend fun removePersistedOperation(operationId: String) {
         offlineOperationDao.deleteOperation(operationId)
-=======
     private suspend fun syncSummaryToServer(summaryData: String): Boolean {
         // Implementation would depend on your API client
         // For now, return true to simulate success
         return true
->>>>>>> 62ef894f
     }
     
     /**
@@ -340,7 +322,6 @@
             generateOperationId()
         }
     }
-<<<<<<< HEAD
 }
 
 /**
@@ -412,8 +393,6 @@
     context: Context,
     params: WorkerParameters
 ) : CoroutineWorker(context, params) {
-=======
->>>>>>> 62ef894f
     
     /**
      * Extract summary ID from JSON data
@@ -464,7 +443,6 @@
 }
 
 /**
-<<<<<<< HEAD
  * Extension functions for converting between domain and entity models
  */
 fun OfflineOperation.toEntity(): OfflineOperationEntity {
@@ -498,7 +476,6 @@
         retryCount = retryCount
     )
 }
-=======
  * Result of sync operation
  */
 data class SyncResult(
@@ -526,5 +503,4 @@
     val summaryCount: Int,
     val failedCount: Int,
     val oldestOperation: Long?
-)
->>>>>>> 62ef894f
+)