--- conflicted
+++ resolved
@@ -655,16 +655,207 @@
 enum class OnboardingPage(
     val titleRes: Int,
     val descriptionRes: Int,
+        shape = RoundedCornerShape(12.dp)
+    ) {
+        Column(
+            modifier = Modifier.padding(16.dp),
+            horizontalAlignment = Alignment.CenterHorizontally
+        ) {
+            Icon(
+                imageVector = icon,
+                contentDescription = null,
+                modifier = Modifier.size(32.dp),
+                tint = MaterialTheme.colorScheme.primary
+            )
+            
+            Spacer(modifier = Modifier.height(8.dp))
+            
+            Text(
+                text = title,
+                style = MaterialTheme.typography.titleMedium,
+                fontWeight = FontWeight.SemiBold
+            )
+            
+            Spacer(modifier = Modifier.height(4.dp))
+            
+            Text(
+                text = description,
+                style = MaterialTheme.typography.bodyMedium,
+                textAlign = TextAlign.Center,
+                color = MaterialTheme.colorScheme.onSurfaceVariant
+            )
+            
+            Spacer(modifier = Modifier.height(12.dp))
+            
+            Button(
+                onClick = onGrantClick,
+                modifier = Modifier.fillMaxWidth()
+            ) {
+                Text(stringResource(R.string.grant_permission))
+            }
+        }
+    }
+}
+
+@Composable
+private fun VoiceSetupContent(
+    onVoiceEnrollmentComplete: () -> Unit
+) {
+    var isRecording by remember { mutableStateOf(false) }
+    var enrollmentProgress by remember { mutableStateOf(0f) }
+    
+    Column(
+        horizontalAlignment = Alignment.CenterHorizontally,
+        verticalArrangement = Arrangement.spacedBy(24.dp)
+    ) {
+        // Voice enrollment progress
+        CircularProgressIndicator(
+            progress = enrollmentProgress,
+            modifier = Modifier.size(80.dp),
+            strokeWidth = 6.dp
+        )
+        
+        Text(
+            text = stringResource(R.string.voice_enrollment_progress, (enrollmentProgress * 100).toInt()),
+            style = MaterialTheme.typography.bodyMedium,
+            color = MaterialTheme.colorScheme.onSurfaceVariant
+        )
+        
+        // Recording instructions
+        Card(
+            modifier = Modifier.fillMaxWidth(),
+            colors = CardDefaults.cardColors(
+                containerColor = MaterialTheme.colorScheme.primaryContainer
+            )
+        ) {
+            Column(
+                modifier = Modifier.padding(16.dp),
+                horizontalAlignment = Alignment.CenterHorizontally
+            ) {
+                Text(
+                    text = stringResource(R.string.voice_enrollment_instructions),
+                    style = MaterialTheme.typography.bodyMedium,
+                    textAlign = TextAlign.Center
+                )
+            }
+        }
+        
+        // Record button
+        FloatingActionButton(
+            onClick = {
+                isRecording = !isRecording
+                if (isRecording) {
+                    // Start voice enrollment
+                } else {
+                    // Stop voice enrollment
+                    if (enrollmentProgress >= 1f) {
+                        onVoiceEnrollmentComplete()
+                    }
+                }
+            },
+            modifier = Modifier.size(72.dp),
+            containerColor = if (isRecording) 
+                MaterialTheme.colorScheme.error 
+            else 
+                MaterialTheme.colorScheme.primary
+        ) {
+            Icon(
+                imageVector = if (isRecording) Icons.Default.Stop else Icons.Default.Mic,
+                contentDescription = if (isRecording) 
+                    stringResource(R.string.stop_recording) 
+                else 
+                    stringResource(R.string.start_recording),
+                modifier = Modifier.size(32.dp)
+            )
+        }
+        
+        // Simulate progress for demo
+        LaunchedEffect(isRecording) {
+            if (isRecording) {
+                while (isRecording && enrollmentProgress < 1f) {
+                    kotlinx.coroutines.delay(100)
+                    enrollmentProgress += 0.02f
+                }
+            }
+        }
+    }
+}
+
+@Composable
+private fun FeaturesContent() {
+    Column(
+        verticalArrangement = Arrangement.spacedBy(16.dp)
+    ) {
+        FeatureItem(
+            icon = Icons.Default.RecordVoiceOver,
+            title = stringResource(R.string.feature_voice_recognition),
+            description = stringResource(R.string.feature_voice_recognition_desc)
+        )
+        
+        FeatureItem(
+            icon = Icons.Default.Analytics,
+            title = stringResource(R.string.feature_daily_summaries),
+            description = stringResource(R.string.feature_daily_summaries_desc)
+        )
+        
+        FeatureItem(
+            icon = Icons.Default.CloudOff,
+            title = stringResource(R.string.feature_offline_mode),
+            description = stringResource(R.string.feature_offline_mode_desc)
+        )
+        
+        FeatureItem(
+            icon = Icons.Default.Security,
+            title = stringResource(R.string.feature_privacy),
+            description = stringResource(R.string.feature_privacy_desc)
+        )
+    }
+}
+
+@Composable
+private fun FeatureItem(
+    icon: ImageVector,
+    title: String,
+    description: String
+) {
+    Row(
+        modifier = Modifier.fillMaxWidth(),
+        verticalAlignment = Alignment.CenterVertically
+    ) {
+        Icon(
+            imageVector = icon,
+            contentDescription = null,
+            modifier = Modifier.size(24.dp),
+            tint = MaterialTheme.colorScheme.primary
+        )
+        
+        Spacer(modifier = Modifier.width(16.dp))
+        
+        Column(modifier = Modifier.weight(1f)) {
+            Text(
+                text = title,
+                style = MaterialTheme.typography.titleSmall,
+                fontWeight = FontWeight.SemiBold
+            )
+            
+            Text(
+                text = description,
+                style = MaterialTheme.typography.bodySmall,
+                color = MaterialTheme.colorScheme.onSurfaceVariant
+            )
+        }
+    }
+}
+
+enum class OnboardingPage(
+    val titleRes: Int,
+    val descriptionRes: Int,
     val icon: ImageVector
 ) {
     WELCOME(
         titleRes = R.string.onboarding_welcome_title,
         descriptionRes = R.string.onboarding_welcome_description,
-<<<<<<< HEAD
         icon = Icons.Default.SentimentVerySatisfied
-=======
-        icon = Icons.Default.WavingHand
->>>>>>> 6864f339
     ),
     PERMISSIONS(
         titleRes = R.string.onboarding_permissions_title,
@@ -679,10 +870,6 @@
     FEATURES(
         titleRes = R.string.onboarding_features_title,
         descriptionRes = R.string.onboarding_features_description,
-<<<<<<< HEAD
-        icon = Icons.Default.Features
-=======
-        icon = Icons.Default.Star
->>>>>>> 6864f339
+        icon = Icons.Default.Dashboard
     )
 }