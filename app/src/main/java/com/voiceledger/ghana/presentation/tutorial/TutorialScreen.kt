--- conflicted
+++ resolved
@@ -540,22 +540,6 @@
 
 // Helper functions to get tutorial content for each type
 private fun getFirstTimeUserTutorials(): List<Tutorial> {
-    return listOf(
-        Tutorial(
-            id = "welcome",
-            titleRes = R.string.tutorial_welcome_title,
-            descriptionRes = R.string.tutorial_welcome_description,
-<<<<<<< HEAD
-            icon = Icons.Default.WavingHand,
-=======
-            icon = Icons.Default.Info,
->>>>>>> 72982123
-            type = TutorialStepType.INFORMATION
-        ),
-        Tutorial(
-            id = "voice_setup",
-            titleRes = R.string.tutorial_voice_setup_title,
-            descriptionRes = R.string.tutorial_voice_setup_description,
             icon = Icons.Default.RecordVoiceOver,
             type = TutorialStepType.PRACTICE
         ),
