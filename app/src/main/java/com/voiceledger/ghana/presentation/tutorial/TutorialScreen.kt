--- conflicted
+++ resolved
@@ -535,32 +535,6 @@
     PLAY_DEMO,
     COMPLETE_STEP,
     START_PRACTICE,
-    COMPLETE_PRACTICE
-}
-
-// Helper functions to get tutorial content for each type
-private fun getFirstTimeUserTutorials(): List<Tutorial> {
-<<<<<<< HEAD
-    return listOf(
-        Tutorial(
-            id = "welcome",
-            titleRes = R.string.tutorial_welcome_title,
-            descriptionRes = R.string.tutorial_welcome_description,
-            icon = Icons.Default.EmojiEmotions,
-            type = TutorialStepType.INFORMATION
-        ),
-        Tutorial(
-            id = "voice_setup",
-            titleRes = R.string.tutorial_voice_setup_title,
-            descriptionRes = R.string.tutorial_voice_setup_description,
-=======
->>>>>>> 6864f339
-            icon = Icons.Default.RecordVoiceOver,
-            type = TutorialStepType.PRACTICE
-        ),
-        Tutorial(
-            id = "first_transaction",
-            titleRes = R.string.tutorial_first_transaction_title,
             descriptionRes = R.string.tutorial_first_transaction_description,
             icon = Icons.Default.Add,
             type = TutorialStepType.INTERACTIVE,
